--- conflicted
+++ resolved
@@ -52,11 +52,7 @@
     pycryptodome==3.18.0
     openapi-core==0.15.0
     openapi-spec-validator<0.5.0,>=0.4.0
-<<<<<<< HEAD
-    click==8.2.1
-=======
     click<9,>=8.1.0
->>>>>>> 9039ec65
     multiaddr==0.0.9
     pebble==5.1.3
 [extra-deps]
