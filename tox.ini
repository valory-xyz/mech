; By default, testenvs are configured to:
; - don't skip dist (skipsdist = False)
; - don't skip the package installation (skip_install = False)
; - don't use source installation (usedevelop = False)
; where one of those steps is not necessary for the test,
; we set the associated flag (e.g. for linting we don't need
; the package installation).
[tox]
envlist = bandit, safety, black, black-check, isort, isort-check, check-hash, check-packages, check-dependencies, flake8, mypy, pylint, darglint, check-generate-all-protocols, check-abciapp-specs, check-abci-docstrings, check-handlers, py{3.10}-{win,linux,darwin}
; when running locally we don't want to fail for no good reason
skip_missing_interpreters = true
isolated_build = True

[deps-tests]
deps =
    tomte[tests]==0.4.0

[deps-packages]
deps =
    {[deps-tests]deps}
    open-autonomy==0.21.3
    openai==1.30.2
    requests==2.28.2
    py-multibase==1.0.3
    py-multicodec==0.2.1
    grpcio==1.53.0
    asn1crypto<1.5.0,>=1.4.0
    open-aea-ledger-ethereum==2.0.6
    open-aea-ledger-cosmos==2.0.6
    protobuf<4.25.0,>=4.21.6
    hypothesis==6.21.6
    open-aea-test-autonomy==0.21.3
    web3<8,>=7.0.0
    ipfshttpclient==0.8.0a2
    open-aea-cli-ipfs==2.0.6
    pytest-asyncio
    aiohttp<4.0.0,>=3.8.5
    certifi
    multidict
    ecdsa>=0.15
    eth_typing
    hexbytes
    packaging
    py-ecc==8.0.0
    pytz==2022.2.1
    typing_extensions>=4.13.2
    websocket_client<1,>=0.32.0
    toml==0.10.2
    eth-abi==5.2.0
    pytest==7.4.4
    eth-utils==2.2.0
    pycryptodome==3.18.0
    openapi-core==0.15.0
    openapi-spec-validator<0.5.0,>=0.4.0
<<<<<<< HEAD
    click==8.4.0
=======
    click==8.2.1
    multiaddr==0.0.9
>>>>>>> d209e080
[extra-deps]
deps =
    werkzeug
; end-extra

[testenv]
basepython = python3.10
whitelist_externals = /bin/sh
deps = {[deps-packages]deps}
passenv = *
extras = all
setenv =
    PYTHONHASHSEED=0
    PYTHONPATH={env:PWD:%CD%}
    PACKAGES_PATHS = packages/valory
    SKILLS_PATHS = {env:PACKAGES_PATHS}/skills
    SERVICE_SPECIFIC_PACKAGES = {env:PACKAGES_PATHS}/connections/websocket_client {env:PACKAGES_PATHS}/contracts/agent_mech {env:SKILLS_PATHS}/contract_subscription {env:SKILLS_PATHS}/mech_abci {env:SKILLS_PATHS}/task_execution {env:SKILLS_PATHS}/task_submission_abci

[testenv:py3.10-linux]
basepython = python3.10
platform=^linux$
deps = {[testenv]deps}
commands =
    autonomy init --reset --author ci --remote --ipfs --ipfs-node "/dns/registry.autonolas.tech/tcp/443/https"
    autonomy packages sync
    pytest -rfE {env:SKILLS_PATHS}/mech_abci/tests {env:SKILLS_PATHS}/task_submission_abci/tests {env:SKILLS_PATHS}/task_execution/tests --cov={env:SKILLS_PATHS}/mech_abci --cov={env:SKILLS_PATHS}/task_execution --cov={env:SKILLS_PATHS}/task_submission_abci --cov-report=xml --cov-report=term --cov-report=term-missing --cov-config=.coveragerc {posargs}

[testenv:bandit]
skipsdist = True
skip_install = True
deps =
    tomte[bandit]==0.4.0
commands =
    bandit -s B101 -r {env:SERVICE_SPECIFIC_PACKAGES}
    bandit -s B101 -r scripts

[testenv:black]
skipsdist = True
skip_install = True
deps =
    tomte[black]==0.4.0
commands = black {env:SERVICE_SPECIFIC_PACKAGES} scripts

[testenv:black-check]
skipsdist = True
skip_install = True
deps =
    tomte[black]==0.4.0
commands = black --check {env:SERVICE_SPECIFIC_PACKAGES} scripts

[testenv:isort]
skipsdist = True
skip_install = True
deps =
    tomte[isort]==0.4.0
commands =
    isort {env:SERVICE_SPECIFIC_PACKAGES} --gitignore
    isort scripts/

[testenv:isort-check]
skipsdist = True
skip_install = True
deps =
    tomte[isort]==0.4.0
commands = isort --check-only --gitignore {env:SERVICE_SPECIFIC_PACKAGES} scripts

[testenv:check-hash]
skipsdist = True
usedevelop = True
deps =
    protobuf<4.25.0,>=4.21.6
<<<<<<< HEAD
    open-autonomy[all]==0.21.1
=======
    open-autonomy[all]==0.20.1
    multiaddr==0.0.9
>>>>>>> d209e080
commands =
    autonomy init --reset --author ci --remote --ipfs --ipfs-node "/dns/registry.autonolas.tech/tcp/443/https"
    autonomy packages sync
    autonomy packages lock --check

[testenv:check-packages]
skipsdist = True
usedevelop = True
deps = {[deps-packages]deps}
commands =
    autonomy init --reset --author ci --remote --ipfs --ipfs-node "/dns/registry.autonolas.tech/tcp/443/https"
    autonomy packages sync
    autonomy check-packages

[testenv:check-dependencies]
skipsdist = True
usedevelop = True
commands =
    autonomy packages sync
    {toxinidir}/scripts/check_dependencies.py

[testenv:flake8]
skipsdist = True
skip_install = True
deps =
    tomte[flake8]==0.4.0
commands =
    flake8 {env:SERVICE_SPECIFIC_PACKAGES}
    flake8 scripts

[testenv:mypy]
skipsdist = True
skip_install = True
deps =
    tomte[mypy]==0.4.0
commands =
    mypy {env:SERVICE_SPECIFIC_PACKAGES} --disallow-untyped-defs --config-file tox.ini
    mypy scripts --disallow-untyped-defs --config-file tox.ini

[testenv:pylint]
whitelist_externals = /bin/sh
skipsdist = True
deps =
    {[deps-packages]deps}
    tomte[pylint]==0.4.0
commands = pylint --ignore-patterns=".*_pb2.py" --ignore-paths="^packages/valory/.*$" --disable=C0103,R0801,R0912,C0301,C0201,C0204,C0209,W1203,C0302,R1735,R1729,W0511 {env:SERVICE_SPECIFIC_PACKAGES} scripts

[testenv:safety]
skipsdist = True
skip_install = True
deps =
    tomte[safety]==0.4.0
commands = safety check -i 67599 -i 37524 -i 38038 -i 37776 -i 38039 -i 39621 -i 40291 -i 39706 -i 41002 -i 51358 -i 51499 -i 70612

[testenv:darglint]
skipsdist = True
skip_install = True
deps =
    tomte[darglint]==0.4.0
commands = darglint scripts {env:SERVICE_SPECIFIC_PACKAGES}/*

[testenv:check-generate-all-protocols]
skipsdist = True
usedevelop = True
deps =
    {[deps-packages]deps}
    tomte[isort]==0.4.0
    tomte[black]==0.4.0
commands = autonomy generate-all-protocols --check-clean

[testenv:spell-check]
whitelist_externals = mdspell
skipsdist = True
usedevelop = True
deps =
    tomte[cli]==0.4.0
commands = tomte check-spelling

[testenv:abci-docstrings]
skipsdist = True
usedevelop = True
commands = autonomy analyse docstrings --update

[testenv:check-abci-docstrings]
skipsdist = True
usedevelop = True
commands = autonomy analyse docstrings

[testenv:check-abciapp-specs]
skipsdist = True
usedevelop = True
commands =
    autonomy init --reset --author ci --remote --ipfs --ipfs-node "/dns/registry.autonolas.tech/tcp/443/https"
    autonomy packages sync --third-party
    autonomy analyse fsm-specs

[testenv:check-handlers]
skipsdist = True
usedevelop = True
commands = autonomy analyse handlers -h abci -h http -h contract_api -h ledger_api -h signing -i abstract_abci -i contract_subscription -i task_execution -i websocket_client

[testenv:check-doc-hashes]
skipsdist = True
skip_install = True
commands =
    autonomy init --reset --author ci --remote --ipfs --ipfs-node "/dns/registry.autonolas.tech/tcp/443/https"
    autonomy packages sync
    {toxinidir}/scripts/check_doc_ipfs_hashes.py

[testenv:fix-doc-hashes]
skipsdist = True
skip_install = True
commands = {toxinidir}/scripts/check_doc_ipfs_hashes.py --fix

[testenv:liccheck]
skipsdist = True
usedevelop = True
deps =
    tomte[liccheck,cli]==0.4.0
    typing-extensions==4.13.2
commands =
    tomte freeze-dependencies --output-path {envtmpdir}/requirements.txt
    liccheck -s tox.ini -r {envtmpdir}/requirements.txt -l PARANOID

[testenv:analyse-service]
skipsdist = True
usedevelop = True
commands = autonomy analyse service --public-id valory/mech --skip-warnings

[flake8]
paths=packages
exclude=.md,
    *_pb2.py,
    *_pb2_grpc.py,
    custom_types.py,

max-line-length = 88
select = B,C,D,E,F,I,W,
ignore = E203,E501,W503,D202,B014,D400,D401,DAR
application-import-names = packages,tests,scripts

# ignore as too restrictive for our needs:
# D400: First line should end with a period
# D401: First line should be in imperative mood
# E501: https://www.flake8rules.com/rules/E501.html (Line too long)
# E203: https://www.flake8rules.com/rules/E203.html (Whitespace)
# W503: https://www.flake8rules.com/rules/W503.html (Line break)
# D202: blank lines
# B014: redundant exception

[isort]
# for black compatibility
multi_line_output=3
include_trailing_comma=True
force_grid_wrap=0
use_parentheses=True
ensure_newline_before_comments = True
line_length=88
# custom configurations
order_by_type=False
case_sensitive=True
lines_after_imports=2
skip=
skip_glob =
known_first_party=autonomy
known_packages=packages
known_local_folder=tests
sections=FUTURE,STDLIB,THIRDPARTY,FIRSTPARTY,PACKAGES,LOCALFOLDER

[mypy]
python_version = 3.10
strict_optional = True
exclude=(.*_pb2|.*custom_types)

# Before adding a module here, make sure it does not support type hints
# Per-module options for aea dir:

[mypy-aea.*]
ignore_missing_imports = True

[mypy-anthropic.*]
ignore_missing_imports = True

[mypy-tiktoken.*]
ignore_missing_imports = True

[mypy-packages.open_aea.*]
ignore_errors=True

[mypy-toml.*]
ignore_missing_imports = True

[mypy-packages.valory.connections.*]
ignore_errors=True

[mypy-packages.valory.contracts.*]
ignore_errors=True

[mypy-packages.valory.protocols.*]
ignore_errors=True

[mypy-packages.valory.skills.abstract_abci.*]
ignore_errors=True

[mypy-packages.valory.skills.abstract_round_abci.*]
ignore_errors=True

[mypy-packages.valory.skills.registration_abci.*]
ignore_errors=True

[mypy-requests]
ignore_missing_imports=True

[mypy-yaml]
ignore_missing_imports=True

[mypy-aea_test_autonomy.*]
ignore_missing_imports = True

[mypy-statsmodels.*]
ignore_missing_imports = True

[mypy-_pytest.*]
ignore_missing_imports = True

[mypy-aea_ledger_ethereum.*]
ignore_missing_imports=True

[mypy-ipfshttpclient.*]
ignore_missing_imports = True

[mypy-pytest]
ignore_missing_imports = True

[mypy-hypothesis.*]
ignore_missing_imports = True

[mypy-docker.*]
ignore_missing_imports = True

[mypy-certifi.*]
ignore_missing_imports = True

[mypy-eth_abi.*]
ignore_missing_imports = True

[mypy-pandas.*]
ignore_missing_imports = True

[mypy-aea_cli_ipfs.*]
ignore_missing_imports = True

[mypy-py_eth_sig_utils.*]
ignore_missing_imports = True

[mypy-web3.*]
ignore_missing_imports = True

[mypy-multibase.*]
ignore_missing_imports = True

[mypy-multicodec.*]
ignore_missing_imports = True

[mypy-openai.*]
ignore_missing_imports = True

[mypy-click.*]
ignore_missing_imports=True

[mypy-autonomy.*]
ignore_missing_imports=True

[darglint]
docstring_style=sphinx
strictness=short
ignore_regex=async_act
ignore=DAR401

[pytest]
log_cli = 1
log_cli_level = DEBUG
log_cli_format = %(asctime)s [%(levelname)8s] %(message)s (%(filename)s:%(lineno)s)
log_cli_date_format=%Y-%m-%d %H:%M:%S
asyncio_mode=strict

markers =
    integration: marks integration tests which require other network services
    e2e: marks end-to-end agent tests

filterwarnings = ignore::DeprecationWarning:aea.*:

; some useful links:
; - https://janelia-flyem.github.io/licenses.html
; - https://dwheeler.com/essays/floss-license-slide.html

; Authorized and unauthorized licenses in LOWER CASE
[Licenses]
authorized_licenses:
    ; aliases for MIT License
    MIT
    MIT license
    https://opensource.org/licenses/MIT
    License :: OSI Approved :: MIT
    CMU License (MIT-CMU)

    ; aliases for BSD License (and variants)
    BSD
    BSD license
    new BSD
    (new) BSD
    new BDS license
    simplified BSD
    3-Clause BSD
    BSD-3-Clause
    BSD 3-Clause
    BSD-2-Clause
    BSD-like
    BSD-2-Clause or Apache-2.0
    BSD, Public Domain

        ; Apache
        Apache Software

    ; aliases for Apache License version 2.0
    Apache 2.0
    Apache-2.0
    Apache License 2.0
    Apache License, Version 2.0
    Apache License Version 2.0
    Apache2
    ASL 2
;   some packages use 'Apache Software' as license string,
;   which is ambiguous. However, 'Apache Software'
;   will likely match with 'Apache 2.0'
    Apache Software
    Apache Software License
    BSD, Public Domain, Apache
    http://www.apache.org/licenses/LICENSE-2.0

;   PSF (BSD-style)
    Python Software Foundation
    PSF

    ; other permissive licenses
    Historical Permission Notice and Disclaimer (HPND)
    HPND
    ISC
    BSD or Apache License, Version 2.0
    Modified BSD
    Expat
        Public Domain

;   aliases for MPL 2.0
    MPL-2.0
    MPL 2.0
    Mozilla Public License 2.0 (MPL 2.0)

unauthorized_licenses:
;    Section 8 of https://www.mozilla.org/en-US/MPL/2.0/Revision-FAQ/
    MPL 1.1
    MPL-1.1

;   http://www.gnu.org/licenses/license-list.en.html#apache2
    GPLv2
    GPLv2+
    GNU General Public License v2 or later (GPLv2+)

;   LGPL
    LGPL
    GNU Library or Lesser General Public License (LGPL)

;   LGPLv2.1
    LGPLv2.1
    LGPLv2.1+
        GNU Lesser General Public License v2 or later (LGPLv2+)

;   LGPLv3
    GNU Lesser General Public License v3 (LGPLv3)
    LGPLv3

;   GPL v3
    GPL v3
    GPLv3+
        GNU General Public License v3 (GPLv3)

[Authorized Packages]
gym: >=0.15
;filelock is public domain
filelock: >=3.0.12
fetchai-ledger-api: >=0.0.1
chardet: >=3.0.4
certifi: >=2019.11.28
;TODO: the following are conflicting packages that need to be sorted
; sub-dep of open-aea-ledger-ethereum-hwi
hidapi: >=0.13.1
; shows in pip freeze but not referenced on code
paramiko: >=3.1.0
; sub-dep of docker-compose
websocket-client: >=0.59.0
; sub-dep of openai
tqdm: >=4.56.0
; sub-dep of cosmos
blspy: >=1.0.16
; sub-dep of cosmos
hypothesis: ==6.21.6
; sub-dep of chromadb, has Apache 2.0 Licence https://github.com/chroma-core/hnswlib/blob/master/LICENSE
chroma-hnswlib: ==0.7.3
; sub-dep of chromadb, has Apache 2.0 Licence https://github.com/apache/pulsar-client-python/blob/main/LICENSE
pulsar-client: ==3.6.1
; sub-dep of chromadb, has Apache 2.0 Licence https://github.com/replicate/replicate-python/blob/main/LICENSE
replicate: ==0.15.7
; GNU Lesser General Public License v3 (LGPLv3)
prediction-market-agent-tooling: >=0.39.4
; CCO licence
safe-pysha3: ==1.0.4
; has Apache 2.0 Licence
subgrounds: ==1.9.1
; sub-dep of aiohttp, has PSF-2.0 License https://github.com/aio-libs/aiohappyeyeballs/blob/main/LICENSE
aiohappyeyeballs: >=2.3.4,<3.0.0
; licence is MIT, but the tool does not detect it
attrs: ==25.4.0
mypy-extensions: >=1.1.0
; licence is PSF, but the tool does not detect it
typing-extensions: ==4.13.2
; licence is MIT, but the tool does not detect it
typing-inspection: >=0.4.1
; licence is GPL-compatible, but the tool does not detect it
setuptools: >=0
click: >=8.2.0
cryptography:>=45.0.2
; Apache-2.0 AND MIT
aiohttp: ^3.12.15
; Apache-2.0 AND CNRI-Python
regex: 2025.10.23
; MIT
anyio: ^4.10.0

more-itertools: 10.8.0
; MIT
cffi: 2.0.0
; ISC License (ISCL) (ISC)
dnspython: ==2.8.0
; 'Apache Software License', 'MIT License'
trio: ==0.31.0
; MIT
zipp: ==3.23.0
; BSD-3-Clause
idna: ==3.11
; BSD-3-Clause
markupsafe: ==3.0.3
; MIT
tomli: ==2.3.0
; BSD-3-Clause
toolz: ==1.1.0
; BSD-3-Clause
cytoolz: ==1.1.0
; MIT
iniconfig: ==2.3.0<|MERGE_RESOLUTION|>--- conflicted
+++ resolved
@@ -52,12 +52,8 @@
     pycryptodome==3.18.0
     openapi-core==0.15.0
     openapi-spec-validator<0.5.0,>=0.4.0
-<<<<<<< HEAD
     click==8.4.0
-=======
-    click==8.2.1
     multiaddr==0.0.9
->>>>>>> d209e080
 [extra-deps]
 deps =
     werkzeug
@@ -129,12 +125,8 @@
 usedevelop = True
 deps =
     protobuf<4.25.0,>=4.21.6
-<<<<<<< HEAD
-    open-autonomy[all]==0.21.1
-=======
-    open-autonomy[all]==0.20.1
+    open-autonomy[all]==0.21.3
     multiaddr==0.0.9
->>>>>>> d209e080
 commands =
     autonomy init --reset --author ci --remote --ipfs --ipfs-node "/dns/registry.autonolas.tech/tcp/443/https"
     autonomy packages sync
