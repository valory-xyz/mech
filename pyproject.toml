[build-system]
requires = [ "poetry-core>=1.0.0",]
build-backend = "poetry.core.masonry.api"

[tool.poetry]
name = "mech"
version = "0.1.0"
description = ""
authors = [ "8baller <8ball030@gmail.com>", "David Vilela <dvilelaf@gmail.com>", "David Minarsch <david.minarsch@googlemail.com>", "Justice Mace <justice.mace@valory.xyz>", "Ardian Abazi <ardian.abazi@valory.xyz>", "Jose Moreira Sanchez <jose.moreira.sanchez@valory.xyz>", "Adamantios Zaras <adamantios.zaras@valory.xyz>",]
readme = "README.md"
repository = "https://github.com/valory-xyz/mech"
keywords = [ "mech", "autonomy", "autonomous", "autonolas", "service", "multi", "agent",]
classifiers = [ "Environment :: Console", "Environment :: Web Environment", "Development Status :: 2 - Pre-Alpha", "Intended Audience :: Developers", "License :: OSI Approved :: Apache Software License", "Natural Language :: English", "Operating System :: MacOS", "Operating System :: Microsoft", "Operating System :: Unix", "Programming Language :: Python :: 3.10", "Topic :: Communications", "Topic :: Internet", "Topic :: Scientific/Engineering", "Topic :: Software Development", "Topic :: System",]
[[tool.poetry.packages]]
include = "packages"

[tool.poetry.dependencies]
python = "^3.10"
open-autonomy = "==0.14.10"
openai = "==1.11.0"
requests = "==2.28.1"
mech-client = "==0.2.5"
py-multibase = "==1.0.3"
py-multicodec = "==0.2.1"
grpcio = "==1.53.0"
asn1crypto = "<1.5.0,>=1.4.0"
open-aea-ledger-ethereum = "==1.50.0"
open-aea-ledger-cosmos = "==1.50.0"
protobuf = "<4.25.0,>=4.21.6"
hypothesis = "==6.21.6"
open-aea-test-autonomy = "==0.14.10"
web3 = "<7,>=6.0.0"
ipfshttpclient = "==0.8.0a2"
open-aea-cli-ipfs = "==1.50.0"
pytest-asyncio = "*"
aiohttp = "<4.0.0,>=3.8.5"
certifi = "*"
multidict = "*"
ecdsa = ">=0.15"
eth_typing = "*"
hexbytes = "*"
packaging = "*"
py-ecc = "==6.0.0"
pytz = "==2022.2.1"
typing_extensions = ">=3.10.0.2"
websocket_client = "<1,>=0.32.0"
toml = "==0.10.2"
googlesearch-python = "==1.2.3"
beautifulsoup4 = "==4.12.2"
google-api-python-client = "==2.95.0"
eth-utils = "==2.2.0"
eth-abi = "==4.0.0"
pycryptodome = "==3.18.0"
anthropic = "0.21.3"
langchain = "==0.0.303"
scikit-learn = "==1.3.1"
pytest = "==7.2.1"
jsonschema = "<4.4.0,>=4.3.0"
spacy = "==3.7.2"
pandas = "==2.1.1"
tiktoken = "==0.5.1"
python-dateutil = "==2.8.2"
tomte = {version = "==0.2.15", extras = ["cli", "tests"]}
markdownify = "==0.11.6"
tavily-python = "==0.3.0"
chromadb = "==0.4.13"
readability-lxml = "0.8.1"
docstring-parser = "0.15"
faiss-cpu = "1.7.4"
pypdf2 = "^3.0.1"
<<<<<<< HEAD
python-dotenv = "<0.18.0"
=======
moviepy = "1.0.3"
replicate = "0.15.7"
lxml = {extras = ["html-clean"], version = "^5.1.0"}
>>>>>>> 37ed6738
<|MERGE_RESOLUTION|>--- conflicted
+++ resolved
@@ -68,10 +68,7 @@
 docstring-parser = "0.15"
 faiss-cpu = "1.7.4"
 pypdf2 = "^3.0.1"
-<<<<<<< HEAD
 python-dotenv = "<0.18.0"
-=======
 moviepy = "1.0.3"
 replicate = "0.15.7"
-lxml = {extras = ["html-clean"], version = "^5.1.0"}
->>>>>>> 37ed6738
+lxml = {extras = ["html-clean"], version = "^5.1.0"}