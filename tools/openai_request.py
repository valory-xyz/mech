# -*- coding: utf-8 -*-
# ------------------------------------------------------------------------------
#
#   Copyright 2023 Valory AG
#
#   Licensed under the Apache License, Version 2.0 (the "License");
#   you may not use this file except in compliance with the License.
#   You may obtain a copy of the License at
#
#       http://www.apache.org/licenses/LICENSE-2.0
#
#   Unless required by applicable law or agreed to in writing, software
#   distributed under the License is distributed on an "AS IS" BASIS,
#   WITHOUT WARRANTIES OR CONDITIONS OF ANY KIND, either express or implied.
#   See the License for the specific language governing permissions and
#   limitations under the License.
#
# ------------------------------------------------------------------------------
"""Contains the job definitions"""
import openai
import os
import sys

OPENAI_API_KEY = os.getenv("OPENAI_API_KEY")

DEFAULT_OPENAI_SETTINGS = {
    "max_tokens": 500,
    "temperature": 0.7,
}
PREFIX = "openai-"
ENGINES = {
    "chat": ["gpt-3.5-turbo", "gpt-4"],
    "completion": ["text-davinci-002", "text-davinci-003"]
}
<<<<<<< HEAD

#ALLOWED_TOOLS = [PREFIX + value for value in values for values in ENGINES.values()]
ALLOWED_TOOLS = [PREFIX + value for value in ENGINES["chat"] + ENGINES["completion"]]

=======
ALLOWED_TOOLS = [PREFIX + value for values in ENGINES.values() for value in values]
>>>>>>> a5418829

def run(**kwargs) -> str:
    """Run the task"""
    openai.api_key = kwargs["api_keys"]["openai"]
    max_tokens = kwargs.get("max_tokens", DEFAULT_OPENAI_SETTINGS["max_tokens"])
    temperature = kwargs.get("temperature", DEFAULT_OPENAI_SETTINGS["temperature"])
    prompt = kwargs["prompt"]
    tool = kwargs["tool"]
    if tool not in ALLOWED_TOOLS:
        raise ValueError(f"Tool {tool} is not supported.")
<<<<<<< HEAD
    engine = tool.removeprefix(PREFIX)
=======
    engine = tool.replace(PREFIX, "")
>>>>>>> a5418829

    moderation_result = openai.Moderation.create(prompt)

    if moderation_result["results"][0]["flagged"]:
        return "Moderation flagged the prompt as in violation of terms."

    if engine in ENGINES["chat"]:
        messages = [
            {"role": "system", "content": "You are a helpful assistant."},
            {"role": "user", "content": prompt}
        ]
        response = openai.ChatCompletion.create(
            model=engine,
            messages=messages,
            temperature=temperature,
            max_tokens=max_tokens,
            n=1,
            timeout=120,
            stop=None,
        )
        return response.choices[0].message.content
    response = openai.Completion.create(
        engine=engine,
        prompt=prompt,
        temperature=temperature,
        max_tokens=max_tokens,
        top_p=1,
        frequency_penalty=0,
        timeout=120,
        presence_penalty=0,
    )
    return response.choices[0].text


def main(task: str):
    """Run the task"""

    # use openai_request tool
    response = run(api_keys={"openai": OPENAI_API_KEY}, prompt=str(task), tool='openai-gpt-3.5-turbo')

    print("\033[95m\033[1m" + "\n RESPONSE FROM GPT:" + "\033[0m\033[0m")
    print(response)


if __name__ == "__main__":
    task = sys.argv
    try:
        main(task)
    except KeyboardInterrupt:
        pass<|MERGE_RESOLUTION|>--- conflicted
+++ resolved
@@ -32,14 +32,7 @@
     "chat": ["gpt-3.5-turbo", "gpt-4"],
     "completion": ["text-davinci-002", "text-davinci-003"]
 }
-<<<<<<< HEAD
-
-#ALLOWED_TOOLS = [PREFIX + value for value in values for values in ENGINES.values()]
-ALLOWED_TOOLS = [PREFIX + value for value in ENGINES["chat"] + ENGINES["completion"]]
-
-=======
 ALLOWED_TOOLS = [PREFIX + value for values in ENGINES.values() for value in values]
->>>>>>> a5418829
 
 def run(**kwargs) -> str:
     """Run the task"""
@@ -50,11 +43,7 @@
     tool = kwargs["tool"]
     if tool not in ALLOWED_TOOLS:
         raise ValueError(f"Tool {tool} is not supported.")
-<<<<<<< HEAD
-    engine = tool.removeprefix(PREFIX)
-=======
     engine = tool.replace(PREFIX, "")
->>>>>>> a5418829
 
     moderation_result = openai.Moderation.create(prompt)
 
