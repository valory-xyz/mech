<<<<<<< HEAD
import importlib.util
import json
=======
# -*- coding: utf-8 -*-
# ------------------------------------------------------------------------------
#
#   Copyright 2025 Valory AG
#
#   Licensed under the Apache License, Version 2.0 (the "License");
#   you may not use this file except in compliance with the License.
#   You may obtain a copy of the License at
#
#       http://www.apache.org/licenses/LICENSE-2.0
#
#   Unless required by applicable law or agreed to in writing, software
#   distributed under the License is distributed on an "AS IS" BASIS,
#   WITHOUT WARRANTIES OR CONDITIONS OF ANY KIND, either express or implied.
#   See the License for the specific language governing permissions and
#   limitations under the License.
#
# ------------------------------------------------------------------------------
"""The script allows the user to generate the metadata of the tools"""
import importlib.util
import json
import sys
>>>>>>> c4df7b4d
from pathlib import Path
from types import ModuleType
from typing import Any, Dict, List

import yaml


ROOT_DIR = "./packages"
CUSTOMS = "customs"
METADATA_FILE_PATH = "metadata.json"
INIT_PY = "__init__.py"
COMPONENT_YAML = "component.yaml"
ALLOWED_TOOLS = "ALLOWED_TOOLS"
AVAILABLE_TOOLS = "AVAILABLE_TOOLS"
TOOLS_IDENTIFIERS = frozenset([ALLOWED_TOOLS, AVAILABLE_TOOLS])
METADATA_TEMPLATE = {
    "name": "Autonolas Mech III",
    "description": "The mech executes AI tasks requested on-chain and delivers the results to the requester.",
    "inputFormat": "ipfs-v0.1",
    "outputFormat": "ipfs-v0.1",
    "image": "tbd",
    "tools": [],
    "toolMetadata": {},
}
INPUT_SCHEMA = {
    "type": "text",
    "description": "The text to make a prediction on",
}
OUTPUT_SCHEMA = {
    "type": "object",
    "description": "A JSON object containing the prediction and confidence",
    "schema": {
        "type": "object",
        "properties": {
            "requestId": {
                "type": "integer",
                "description": "Unique identifier for the request",
            },
            "result": {
                "type": "string",
                "description": "Result information in JSON format as a string",
                "example": '{\n  "p_yes": 0.6,\n  "p_no": 0.4,\n  "confidence": 0.8,\n  "info_utility": 0.6\n}',
            },
            "prompt": {
                "type": "string",
                "description": "The prompt used to make the prediction.",
            },
        },
        "required": ["requestId", "result", "prompt"],
    },
}


def find_customs_folders() -> List[Path]:
    """Finds all the customs folders inside the packages dir"""
    return [p for p in Path(ROOT_DIR).rglob("*") if p.is_dir() and CUSTOMS in p.name]


def get_immediate_subfolders(folder_path: Path) -> List[Path]:
    """Finds all the subfolders inside the dir"""
    folder = Path(folder_path)
    return [item for item in folder.iterdir() if item.is_dir()]


def read_files_in_folder(folder_path: Path) -> Dict[str, str]:
    """Reads contents of all the files inside the dir"""
    contents = {}
    folder = Path(folder_path)
    try:
        for file_path in folder.iterdir():
            if file_path.is_file():
                with open(file_path, "r", encoding="utf-8") as f:
                    contents[file_path.name] = f.read()
    except Exception as e:
        print(f"Error reading files in {folder_path}: {e}")
    return contents


def import_module_from_path(module_name: str, file_path: str) -> ModuleType:
    """Imports the py file as a module"""
    spec = importlib.util.spec_from_file_location(module_name, file_path)
    if spec is None or spec.loader is None:
        print(f"Cannot load module '{module_name!r}' from '{file_path!r}'")
        sys.exit(1)

    module = importlib.util.module_from_spec(spec)
    spec.loader.exec_module(module)
    return module


def generate_tools_data() -> List[Dict[str, Any]]:
    """Generates the tools data needed for the metadata.json"""
    tools_data: List[Dict[str, Any]] = []
    matches = find_customs_folders()
    for folder in matches:
        print(f"\n Matched folder: {folder}")
        subfolders = get_immediate_subfolders(folder)
        for sub in subfolders:
            print(f"  └── Subfolder: {sub}")
            files = read_files_in_folder(sub)
            tool_entry: Dict[str, Any] = {}
            for fname, content in files.items():
                if fname == INIT_PY:
                    continue
                if fname == COMPONENT_YAML:
                    try:
                        data = yaml.safe_load(content)
                        tool_entry["author"] = data.get("author")
                        tool_entry["tool_name"] = data.get("name")
                        tool_entry["description"] = data.get("description")
                    except Exception as e:
                        print(f"Failed to parse YAML in {sub}: {e}")
                        continue
                else:
                    file = str(Path(sub) / fname)
                    try:
                        mod = import_module_from_path(fname, file)
                        for k in TOOLS_IDENTIFIERS:
                            tools = getattr(mod, k, None)
                            if isinstance(tools, list):
                                tool_entry["allowed_tools"] = tools
                                break
                    except Exception as e:
                        print(f"Failed to parse PY from {file}: {e}")
                        continue

            if tool_entry:
                tools_data.append(tool_entry)

    return tools_data


def build_tools_metadata(tools_data: List[Dict[str, Any]]) -> Dict[str, Any]:
    """Builds the metadata.json from the tools data"""
    result: dict[str, Any] = METADATA_TEMPLATE

    for entry in tools_data:
        author = entry.get("author", "")
        tool_name = entry.get("tool_name", "")
        allowed_tools = entry.get("allowed_tools", [])
        if not allowed_tools:
            print(
                f"Warning: '{tool_name!r}' by '{author!r}' has no allowed tools/invalid format!"
            )

        for tool in entry.get("allowed_tools", []):
            if tool not in result["tools"]:
                result["tools"].append(tool)

            result["toolMetadata"][tool] = {
                "name": entry.get("tool_name", ""),
                "description": entry.get("description", ""),
                "input": INPUT_SCHEMA,
                "output": OUTPUT_SCHEMA,
            }

    return result


def main() -> None:
    """Run the generate_metadata script."""
    tools_data = generate_tools_data()
    metadata = build_tools_metadata(tools_data)

    # Dump the result to the JSON file
    with open(METADATA_FILE_PATH, "w", encoding="utf-8") as f:
        json.dump(metadata, f, indent=4)

    print(f"Metadata has been stored to {METADATA_FILE_PATH}")


if __name__ == "__main__":
    main()<|MERGE_RESOLUTION|>--- conflicted
+++ resolved
@@ -1,7 +1,3 @@
-<<<<<<< HEAD
-import importlib.util
-import json
-=======
 # -*- coding: utf-8 -*-
 # ------------------------------------------------------------------------------
 #
@@ -24,7 +20,6 @@
 import importlib.util
 import json
 import sys
->>>>>>> c4df7b4d
 from pathlib import Path
 from types import ModuleType
 from typing import Any, Dict, List
