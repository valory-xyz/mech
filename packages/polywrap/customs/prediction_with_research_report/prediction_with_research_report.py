# -*- coding: utf-8 -*-
# ------------------------------------------------------------------------------
#
#   Copyright 2023-2024 Valory AG
#
#   Licensed under the Apache License, Version 2.0 (the "License");
#   you may not use this file except in compliance with the License.
#   You may obtain a copy of the License at
#
#       http://www.apache.org/licenses/LICENSE-2.0
#
#   Unless required by applicable law or agreed to in writing, software
#   distributed under the License is distributed on an "AS IS" BASIS,
#   WITHOUT WARRANTIES OR CONDITIONS OF ANY KIND, either express or implied.
#   See the License for the specific language governing permissions and
#   limitations under the License.
#
# ------------------------------------------------------------------------------

"""This module implements a Mech tool for binary predictions."""
import functools
import logging
import random
from concurrent.futures import ThreadPoolExecutor, as_completed
from datetime import datetime, timezone
from typing import Any, Callable, Dict, Optional, Tuple

import anthropic
<<<<<<< HEAD
import chromadb.utils.embedding_functions as embedding_functions
=======
import chromadb.utils as embedding_functions
import googleapiclient
>>>>>>> c4df7b4d
import openai
import requests
from bs4 import BeautifulSoup
from chromadb import Collection, Documents, Embeddings, EphemeralClient
from googleapiclient import errors
from langchain.text_splitter import RecursiveCharacterTextSplitter
from markdownify import markdownify
from openai import OpenAI
from pydantic import BaseModel
from requests import Response
from tavily import TavilyClient
from tiktoken import encoding_for_model


# CONFIGURATION

DEFAULT_OPENAI_SETTINGS = {
    "temperature": 0,
    "max_compl_tokens": 500,
}

ALLOWED_TOOLS = [
    "prediction-with-research-conservative",
    "prediction-with-research-bold",
]
TOOL_TO_ENGINE = {
    "prediction-with-research-conservative": "gpt-3.5-turbo-1106",
    "prediction-with-research-bold": "gpt-4-1106-preview",
}

DEFAULT_RESEARCH_SETTINGS = {
    "initial_subqueries_limit": 20,
    "subqueries_limit": 4,
    "scrape_content_split_chunk_size": 800,
    "scrape_content_split_chunk_overlap": 225,
    "top_k_per_query": 8,
}

# PROMPTS

PREDICTION_PROMPT = """
INTRODUCTION:
You are a Large Language Model (LLM) within a multi-agent system. Your primary task is to accurately estimate the probabilities for the outcome of a 'market question', \
found in 'USER_PROMPT'. The market question is part of a prediction market, where users can place bets on the outcomes of market questions and earn rewards if the selected outcome occurrs. The 'market question' \
in this scenario has only two possible outcomes: `Yes` or `No`. Each market has a closing date at which the outcome is evaluated. This date is typically stated within the market question.  \
The closing date is considered to be 23:59:59 of the date provided in the market question. If the event specified in the market question has not occurred before the closing date, the market question's outcome is `No`. \
If the event has happened before the closing date, the market question's outcome is `Yes`. You are provided an itemized list of information under the label "ADDITIONAL_INFORMATION", which is \
sourced from a Google search engine query performed a few seconds ago and is meant to assist you in your probability estimation. You must adhere to the following 'INSTRUCTIONS'.


INSTRUCTIONS:
* Examine the user's input labeled 'USER_PROMPT'. Focus on the part enclosed in double quotes, which contains the 'market question'.
* If the 'market question' implies more than two outcomes, output the response "Error" and halt further processing.
* When the current time {timestamp} has passed the closing date of the market and the event specified in the market question has not happened, the market question's outcome is `No` and the user who placed a bet on `No` will receive a reward.
* When the current time {timestamp} has passed the closing date of the market and the event has happened before, the market question's final outcome is `Yes` and the user who placed a bet on `yes` will receive a reward.
* Consider the prediction market with the market question, the closing date and the outcomes in an isolated context that has no influence on the protagonists that are involved in the event in the real world, specified in the market question. The closing date is always arbitrarily set by the market creator and has no influence on the real world. So it is likely that the protagonists of the event in the real world are not even aware of the prediction market and do not care about the market's closing date.
* The probability estimations of the market question outcomes must be as accurate as possible, as an inaccurate estimation will lead to financial loss for the user.
* Utilize your training data and the information provided under "ADDITIONAL_INFORMATION" to generate probability estimations for the outcomes of the 'market question'.
* Examine the itemized list under "ADDITIONAL_INFORMATION" thoroughly and use all the relevant information for your probability estimation. This data is sourced from a Google search engine query done a few seconds ago.
* Use any relevant item in "ADDITIONAL_INFORMATION" in addition to your training data to make the probability estimation. You can assume that you have been provided with the most current and relevant information available on the internet. Still pay close attention on the release and modification timestamps provided in parentheses right before each information item. Some information might be outdated and not relevant anymore.
* More recent information indicated by the timestamps provided in parentheses right before each information item overrides older information within ADDITIONAL_INFORMATION and holds more weight for your probability estimation.
* If there exist contradicting information, evaluate the release and modification dates of those information and prioritize the information that is more recent and adjust your confidence in the probability estimation accordingly.
* Even if not all information might not be released today, you can assume that there haven't been publicly available updates in the meantime except for those inside ADDITIONAL_INFORMATION.
* If the information in "ADDITIONAL_INFORMATION" indicate without a doubt that the event has already happened, it is very likely that the outcome of the market question will be `Yes`.
* If the information in "ADDITIONAL_INFORMATION" indicate that the event will happen after the closing date, it is very likely that the outcome of the market question will be `No`.
* The closer the current time `{timestamp}` is to the closing time the higher the likelyhood that the outcome of the market question will be `No`, if recent information do not clearly indicate that the event will occur before the closing date.
* If there exist recent information indicating that the event will happen after the closing date, it is very likely that the outcome of the market question will be `No`.
* You must provide your response in the format specified under "OUTPUT_FORMAT".
* Do not include any other contents in your response.


USER_PROMPT:
```
{user_prompt}
```

ADDITIONAL_INFORMATION:
```
{additional_information}
```

OUTPUT_FORMAT:
* Your output response must be only a single JSON object to be parsed by Python's "json.loads()".
* The JSON must contain four fields: "p_yes", "p_no", "confidence", and "info_utility", each ranging from 0 to 1.
   - "p_yes": Probability that the market question's outcome will be `Yes`.
   - "p_no": Probability that the market questions outcome will be `No`.
   - "confidence": Indicating the confidence in the estimated probabilities you provided ranging from 0 (lowest confidence) to 1 (maximum confidence). Confidence can be calculated based on the quality and quantity of data used for the estimation.
   - "info_utility": Utility of the information provided in "ADDITIONAL_INFORMATION" to help you make the probability estimation ranging from 0 (lowest utility) to 1 (maximum utility).
* The sum of "p_yes" and "p_no" must equal 1.
* Output only the JSON object in your response. Do not include any other contents in your response.
* Never use Markdown syntax highlighting, such as ```json``` to surround the output. Only output the raw json string.
* This is incorrect:"```json{{\n  \"p_yes\": 0.2,\n  \"p_no\": 0.8,\n  \"confidence\": 0.7,\n  \"info_utility\": 0.5\n}}```"
* This is incorrect:```json"{{\n  \"p_yes\": 0.2,\n  \"p_no\": 0.8,\n  \"confidence\": 0.7,\n  \"info_utility\": 0.5\n}}"```
* This is correct:"{{\n  \"p_yes\": 0.2,\n  \"p_no\": 0.8,\n  \"confidence\": 0.7,\n  \"info_utility\": 0.5\n}}"
"""


SUBQUERIES_PROMPT_TEMPLATE = """
    Your goal is to prepare a research plan for {query}.

    The plan will consist of multiple web searches separated by commas.
    Return ONLY the web searches, separated by commas and without quotes.

    Limit your searches to {search_limit}.
"""


QUERY_RERANKING_PROMPT_TEMPLATE = """
    I will present you with a list of queries to search the web for, for answers to the question: {goal}.

    The queries are divided by '---query---'

    Evaluate the queries in order that will provide the best data to answer the question. Do not modify the queries.
    Return them, in order of relevance, as a comma separated list of strings with no quotes.

    Queries: {queries}
"""

REPORT_PROMPT_TEMPLATE = """
    Your goal is to provide a relevant information report
    in order to make an informed prediction for the question: '{goal}'.

    Here are the results of relevant web searches:

    {search_results}

    Prepare a full comprehensive report that provides relevant information to answer the aforementioned question.
    If that is not possible, state why.
    You will structure your report in the following sections:

    - Introduction
    - Background
    - Findings and Analysis
    - Conclusion
    - Caveats

    Don't limit yourself to just stating each finding; provide a thorough, full and comprehensive analysis of each finding.
    Use markdown syntax. Include as much relevant information as possible and try not to summarize.
    """

MechResponseWithKeys = Tuple[str, Optional[str], Optional[Dict[str, Any]], Any, Any]
MechResponse = Tuple[str, Optional[str], Optional[Dict[str, Any]], Any]


def with_key_rotation(func: Callable) -> Callable:
    """
    Decorator that retries a function with API key rotation on failure.

    :param func: The function to be decorated.
    :type func: Callable
    :returns: Callable -- the wrapped function that handles retries with key rotation.
    """

    @functools.wraps(func)
    def wrapper(*args: Any, **kwargs: Any) -> MechResponseWithKeys:
        # this is expected to be a KeyChain object,
        # although it is not explicitly typed as such
        api_keys = kwargs["api_keys"]
        retries_left: Dict[str, int] = api_keys.max_retries()

        def execute() -> MechResponseWithKeys:
            """Retry the function with a new key."""
            try:
                result: MechResponse = func(*args, **kwargs)
                return result + (api_keys,)
            except anthropic.RateLimitError as e:
                # try with a new key again
                service = "anthropic"
                if retries_left[service] <= 0:
                    raise e
                retries_left[service] -= 1
                api_keys.rotate(service)
                return execute()
            except openai.RateLimitError as e:
                # try with a new key again
                if retries_left["openai"] <= 0 and retries_left["openrouter"] <= 0:
                    raise e
                retries_left["openai"] -= 1
                retries_left["openrouter"] -= 1
                api_keys.rotate("openai")
                api_keys.rotate("openrouter")
                return execute()
            except errors.HttpError as e:
                # try with a new key again
                rate_limit_exceeded_code = 429
                if e.status_code != rate_limit_exceeded_code:
                    raise e
                service = "google_api_key"
                if retries_left[service] <= 0:
                    raise e
                retries_left[service] -= 1
                api_keys.rotate(service)
                return execute()
            except Exception as e:
                return str(e), "", None, None, api_keys

        mech_response = execute()
        return mech_response

    return wrapper


# pylint: disable=too-few-public-methods
class CustomOpenAIEmbeddingFunction(
    embedding_functions.OpenAIEmbeddingFunction
):  # pylint: disable=no-member
    """Custom OpenAI embedding function"""

    def __init__(self, *args: Any, **kwargs: Any) -> None:
        """Initialize custom OpenAI embedding function"""
        super().__init__(*args, **kwargs)
        # OpenAI@v1 compatible
        self._client = openai.embeddings

    def __call__(self, texts: Documents) -> Embeddings:
        """Return embedding"""
        # replace newlines, which can negatively affect performance.
        texts = [t.replace("\n", " ") for t in texts]

        # Call the OpenAI Embedding API
        embeddings = self._client.create(input=texts, model=self._model_name).data

        # Sort resulting embeddings by index
        sorted_embeddings = sorted(embeddings, key=lambda e: e.index)  # type: ignore

        # Return just the embeddings
        return [result.embedding for result in sorted_embeddings]


# MODELS

MAX_TEXT_LENGTH = 7500


class WebSearchResult(BaseModel):
    """WebSearchResult model"""

    title: str
    url: str
    description: str
    relevancy: float
    query: str

    def __getitem__(self, item: Any) -> Any:
        """Retrieves the value of an attribute from the object using the attribute name."""
        return getattr(self, item)


class WebScrapeResult(BaseModel):
    """WebScrapeResult model"""

    query: str
    url: str
    title: str
    content: str

    def __getitem__(self, item: Any) -> Any:
        """Retrieves the value of an attribute from the object using the attribute name."""
        return getattr(self, item)


# FUNCTIONS


def count_tokens(text: str, model: str) -> int:
    """Count the number of tokens in a text."""
    enc = encoding_for_model(model)
    return len(enc.encode(text))


def fetch_html(url: str, timeout: int) -> Response:
    """Fetches the HTML content of a URL with a custom User-Agent header."""
    headers = {
        "User-Agent": "Mozilla/5.0 (X11; Linux x86_64; rv:107.0) Gecko/20100101 Firefox/107.0"
    }
    response = requests.get(url, headers=headers, timeout=timeout)
    return response


def web_scrape(url: str, timeout: int = 10000) -> tuple[str, str]:
    """Scrapes the HTML content from a URL and returns cleaned text."""
    try:
        response = fetch_html(url=url, timeout=timeout)

        if "text/html" in response.headers.get("Content-Type", ""):
            soup = BeautifulSoup(response.content, "html.parser")

            # pylint: disable=expression-not-assigned
            [x.extract() for x in soup.findAll("script")]
            [x.extract() for x in soup.findAll("style")]
            [x.extract() for x in soup.findAll("noscript")]
            [x.extract() for x in soup.findAll("link")]
            [x.extract() for x in soup.findAll("head")]
            [x.extract() for x in soup.findAll("image")]
            [x.extract() for x in soup.findAll("img")]
            # pylint: enable=expression-not-assigned

            text = soup.get_text()
            text = markdownify(text)
            text = "  ".join([x.strip() for x in text.split("\n")])
            text = " ".join([x.strip() for x in text.split("  ")])

            return (text, url)

        logging.warning("Non-HTML content received")
        return ("", url)

    except requests.RequestException as e:
        logging.error(f"HTTP request failed: {e}")
        return ("", url)


def scrape_results(results: list[WebSearchResult]) -> list[WebScrapeResult]:
    """Scrapes the results of a web search using `web_scrape` in parallel."""
    scraped: list[WebScrapeResult] = []
    results_by_url = {result.url: result for result in results}

    with ThreadPoolExecutor(max_workers=5) as executor:
        futures = {executor.submit(web_scrape, result.url) for result in results}
        for future in as_completed(futures):
            (scraped_content, url) = future.result()
            websearch_result = results_by_url[url]
            result = WebScrapeResult(
                query=websearch_result.query,
                url=websearch_result.url,
                title=websearch_result.title,
                content=scraped_content,
            )

            scraped.append(result)

    return scraped


def web_search(query: str, api_key: str, max_results: int = 5) -> list[WebSearchResult]:
    """Performs a web search using the Tavily API and returns search results."""
    tavily = TavilyClient(api_key=api_key)
    response = tavily.search(
        query=query,
        search_depth="advanced",
        max_results=max_results,
    )

    transformed_results = [
        WebSearchResult(
            title=result["title"],
            url=result["url"],
            description=result["content"],
            relevancy=result["score"],
            query=query,
        )
        for result in response["results"]
    ]

    return transformed_results


def search(
    queries: list[str], api_key: str, filter_: Callable[[Any], bool] = lambda x: True
) -> list[tuple[str, WebSearchResult]]:
    """Performs parallel web searches for multiple queries and filters the results."""
    results: list[list[WebSearchResult]] = []
    results_with_queries: list[tuple[str, WebSearchResult]] = []

    # Each result will have a query associated with it
    # We only want to keep the results that are unique
    with ThreadPoolExecutor(max_workers=5) as executor:
        futures = {executor.submit(web_search, query, api_key) for query in queries}
        for future in as_completed(futures):
            results.append(future.result())

    for i, result in enumerate(results):
        for result_ in results[i]:
            if result_.url not in [
                existing_result.url for (_, existing_result) in results_with_queries
            ]:
                if filter_(result):
                    results_with_queries.append((queries[i], result_))

    return results_with_queries


def create_embeddings_from_results(
    results: list[WebScrapeResult],
    text_splitter: RecursiveCharacterTextSplitter,
    api_key: str,
) -> Collection:
    """Creates embeddings from web scrape results and stores them in a collection."""
    client = EphemeralClient()
    openai_ef = CustomOpenAIEmbeddingFunction(
        api_key=api_key, model_name="text-embedding-ada-002"
    )
    collection = client.create_collection(
        name=f"web_search_results_{random.randint(1, 100)}",
        embedding_function=openai_ef,
        metadata={"hnsw:space": "cosine"},
    )
    texts: list = []
    metadatas = []

    for scrape_result in results:
        text_splits = text_splitter.split_text(scrape_result.content)
        if not len(texts + text_splits) > MAX_TEXT_LENGTH:
            texts += text_splits
        metadatas += [scrape_result.dict() for _ in text_splits]

    collection.add(
        documents=texts,
        metadatas=metadatas,  # type: ignore
        ids=[f"id{i}" for i in range(len(texts))],
    )
    return collection


def generate_subqueries(
    query: str,
    limit: int,
    api_key: str,
    model: str,
    counter_callback: Optional[Callable] = None,
) -> tuple[list[str], Any]:
    """Generates subqueries based on the input query using OpenAI's API."""
    client = OpenAI(api_key=api_key)
    subquery_generation_prompt = SUBQUERIES_PROMPT_TEMPLATE.format(
        query=query, search_limit=limit
    )

    response = client.chat.completions.create(
        messages=[
            {"role": "system", "content": "You are a professional researcher"},
            {
                "role": "user",
                "content": subquery_generation_prompt,
            },
        ],
        model=model,
        n=1,
        timeout=90,
        stop=None,
    )

    subqueries_str = str(response.choices[0].message.content)

    if counter_callback:
        counter_callback(
            input_tokens=response.usage.prompt_tokens,
            output_tokens=response.usage.completion_tokens,
            model=model,
            token_counter=count_tokens,
        )
        return [query] + [
            subquery.strip('"').strip() for subquery in subqueries_str.split(",")
        ], counter_callback
    return [query] + [
        subquery.strip('"').strip() for subquery in subqueries_str.split(",")
    ], None


def rerank_subqueries(
    queries: list[str],
    goal: str,
    api_key: str,
    model: str,
    counter_callback: Optional[Callable] = None,
) -> tuple[list[str], Any]:
    """Reranks a list of queries based on a defined goal using OpenAI's API."""
    client = OpenAI(api_key=api_key)
    rerank_results_prompt = QUERY_RERANKING_PROMPT_TEMPLATE.format(
        goal=goal, queries="\n---query---\n".join(queries)
    )

    response = client.chat.completions.create(
        messages=[
            {"role": "system", "content": "You are a professional researcher"},
            {
                "role": "user",
                "content": rerank_results_prompt,
            },
        ],
        model=model,
        n=1,
        timeout=90,
        stop=None,
    )

    subqueries_str = str(response.choices[0].message.content)

    if counter_callback:
        counter_callback(
            input_tokens=response.usage.prompt_tokens,
            output_tokens=response.usage.completion_tokens,
            model=model,
            token_counter=count_tokens,
        )
        return [
            subquery.strip('"').strip() for subquery in subqueries_str.split(",")
        ], counter_callback
    return [subquery.strip('"').strip() for subquery in subqueries_str.split(",")], None


def prepare_report(
    goal: str,
    scraped: list[str],
    model: str,
    api_key: str,
    counter_callback: Optional[Callable] = None,
) -> tuple[str, Any]:
    """Prepares a report based on scraped data and a defined goal using OpenAI's API."""
    evaluation_prompt = REPORT_PROMPT_TEMPLATE.format(search_results=scraped, goal=goal)

    client = OpenAI(api_key=api_key)

    response = client.chat.completions.create(
        messages=[
            {"role": "system", "content": "You are a professional researcher"},
            {
                "role": "user",
                "content": evaluation_prompt,
            },
        ],
        model=model,
        n=1,
        timeout=90,
        stop=None,
    )

    if counter_callback:
        counter_callback(
            input_tokens=response.usage.prompt_tokens,
            output_tokens=response.usage.completion_tokens,
            model=model,
            token_counter=count_tokens,
        )
        return str(response.choices[0].message.content), counter_callback
    return str(response.choices[0].message.content), None


def make_prediction(
    prompt: str,
    model: str,
    temperature: float,
    max_compl_tokens: int,
    openai_api_key: str,
    counter_callback: Optional[Callable] = None,
) -> tuple[str, Any]:
    """Generates a prediction based on a prompt using OpenAI's API."""
    client = OpenAI(api_key=openai_api_key)

    response = client.chat.completions.create(
        model=model,
        messages=[
            {"role": "system", "content": "You are a helpful assistant."},
            {"role": "user", "content": prompt},
        ],
        temperature=temperature,
        max_tokens=max_compl_tokens,
        n=1,
        timeout=150,
        stop=None,
    )

    if counter_callback:
        counter_callback(
            input_tokens=response.usage.prompt_tokens,
            output_tokens=response.usage.completion_tokens,
            model=model,
            token_counter=count_tokens,
        )
        return str(response.choices[0].message.content), counter_callback
    return str(response.choices[0].message.content), None


@with_key_rotation
def run(**kwargs: Any) -> Tuple[Optional[str], Any, Optional[Dict[str, Any]], Any]:
    """Run the task"""
    tool = kwargs["tool"]
    prompt = kwargs["prompt"]
    temperature = kwargs.get("temperature", DEFAULT_OPENAI_SETTINGS["temperature"])
    max_compl_tokens = kwargs.get(
        "max_tokens", DEFAULT_OPENAI_SETTINGS["max_compl_tokens"]
    )

    openai_api_key = kwargs["api_keys"]["openai"]
    tavily_api_key = kwargs["api_keys"]["tavily"]

    initial_subqueries_limit = kwargs.get(
        "initial_subqueries_limit",
        DEFAULT_RESEARCH_SETTINGS["initial_subqueries_limit"],
    )
    subqueries_limit = kwargs.get(
        "subqueries_limit", DEFAULT_RESEARCH_SETTINGS["subqueries_limit"]
    )
    scrape_content_split_chunk_size = kwargs.get(
        "scrape_content_split_chunk_size",
        DEFAULT_RESEARCH_SETTINGS["scrape_content_split_chunk_size"],
    )
    scrape_content_split_chunk_overlap = kwargs.get(
        "scrape_content_split_chunk_overlap",
        DEFAULT_RESEARCH_SETTINGS["scrape_content_split_chunk_overlap"],
    )
    top_k_per_query = kwargs.get(
        "top_k_per_query", DEFAULT_RESEARCH_SETTINGS["top_k_per_query"]
    )
    counter_callback = kwargs.get("counter_callback", None)

    if tool not in ALLOWED_TOOLS:
        raise ValueError(f"TOOL {tool} is not supported.")

    model = kwargs.get("model", TOOL_TO_ENGINE[tool])
    print(f"ENGINE: {model}")
    queries, counter_callback = generate_subqueries(
        query=prompt,
        limit=initial_subqueries_limit,
        api_key=openai_api_key,
        model=model,
        counter_callback=counter_callback,
    )
    queries, counter_callback = rerank_subqueries(
        queries=queries,
        goal=prompt,
        api_key=openai_api_key,
        model=model,
        counter_callback=counter_callback,
    )
    queries = queries[:subqueries_limit]

    search_results_with_queries = search(
        queries,
        tavily_api_key,
        lambda result: not result["url"].startswith("https://www.youtube"),
    )

    scrape_args = [result for (_, result) in search_results_with_queries]
    scraped = scrape_results(scrape_args)
    scraped = [result for result in scraped if result.content != ""]

    text_splitter = RecursiveCharacterTextSplitter(
        separators=["\n\n", "\n", ". ", "  "],
        chunk_size=scrape_content_split_chunk_size,
        chunk_overlap=scrape_content_split_chunk_overlap,
    )
    collection = create_embeddings_from_results(
        scraped, text_splitter, api_key=openai_api_key
    )

    query_results = collection.query(query_texts=queries, n_results=top_k_per_query)
    vector_result_texts: list[str] = []

    for documents_list in query_results["documents"]:  # type: ignore
        vector_result_texts += [  # pylint: disable=unnecessary-comprehension
            x for x in documents_list
        ]

    research_report, counter_callback = prepare_report(
        prompt,
        vector_result_texts,
        api_key=openai_api_key,
        model=model,
        counter_callback=counter_callback,
    )

    current_time_utc = datetime.now(timezone.utc)
    formatted_time_utc = current_time_utc.strftime("%Y-%m-%dT%H:%M:%S.%f")[:-6] + "Z"

    prediction_prompt = PREDICTION_PROMPT.format(
        user_prompt=prompt,
        additional_information=research_report,
        timestamp=formatted_time_utc,
    )
    prediction, counter_callback = make_prediction(
        prompt=prediction_prompt,
        model=model,
        temperature=temperature,
        max_compl_tokens=max_compl_tokens,
        openai_api_key=openai_api_key,
        counter_callback=counter_callback,
    )

    if counter_callback is not None:
        return prediction, prediction_prompt, None, counter_callback
    return prediction, prediction_prompt, None, None<|MERGE_RESOLUTION|>--- conflicted
+++ resolved
@@ -26,12 +26,7 @@
 from typing import Any, Callable, Dict, Optional, Tuple
 
 import anthropic
-<<<<<<< HEAD
 import chromadb.utils.embedding_functions as embedding_functions
-=======
-import chromadb.utils as embedding_functions
-import googleapiclient
->>>>>>> c4df7b4d
 import openai
 import requests
 from bs4 import BeautifulSoup
