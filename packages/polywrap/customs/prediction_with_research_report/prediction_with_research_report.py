# -*- coding: utf-8 -*-
# ------------------------------------------------------------------------------
#
#   Copyright 2023-2024 Valory AG
#
#   Licensed under the Apache License, Version 2.0 (the "License");
#   you may not use this file except in compliance with the License.
#   You may obtain a copy of the License at
#
#       http://www.apache.org/licenses/LICENSE-2.0
#
#   Unless required by applicable law or agreed to in writing, software
#   distributed under the License is distributed on an "AS IS" BASIS,
#   WITHOUT WARRANTIES OR CONDITIONS OF ANY KIND, either express or implied.
#   See the License for the specific language governing permissions and
#   limitations under the License.
#
# ------------------------------------------------------------------------------

"""This module implements a Mech tool for binary predictions."""

from datetime import datetime, timezone
from typing import Any, Callable, Dict, Optional, Tuple
from concurrent.futures import ThreadPoolExecutor, as_completed
import random

import openai
from langchain.text_splitter import RecursiveCharacterTextSplitter
from openai import OpenAI
from pydantic import BaseModel
from tavily import TavilyClient
import logging
from markdownify import markdownify
import requests
from bs4 import BeautifulSoup
from requests import Response
from chromadb import Collection, EphemeralClient, Documents, Embeddings
import chromadb.utils.embedding_functions as embedding_functions
from tiktoken import encoding_for_model


# CONFIGURATION

DEFAULT_OPENAI_SETTINGS = {
    "temperature": 0,
    "max_compl_tokens": 500,
}

ALLOWED_TOOLS = [
    "prediction-with-research-conservative",
    "prediction-with-research-bold",
]
TOOL_TO_ENGINE = {
    "prediction-with-research-conservative": "gpt-3.5-turbo-1106",
    "prediction-with-research-bold": "gpt-4-1106-preview",
}

DEFAULT_RESEARCH_SETTINGS = {
    "initial_subqueries_limit": 20,
    "subqueries_limit": 4,
    "scrape_content_split_chunk_size": 800,
    "scrape_content_split_chunk_overlap": 225,
    "top_k_per_query": 8,
}

# PROMPTS

PREDICTION_PROMPT = """
INTRODUCTION:
You are a Large Language Model (LLM) within a multi-agent system. Your primary task is to accurately estimate the probabilities for the outcome of a 'market question', \
found in 'USER_PROMPT'. The market question is part of a prediction market, where users can place bets on the outcomes of market questions and earn rewards if the selected outcome occurrs. The 'market question' \
in this scenario has only two possible outcomes: `Yes` or `No`. Each market has a closing date at which the outcome is evaluated. This date is typically stated within the market question.  \
The closing date is considered to be 23:59:59 of the date provided in the market question. If the event specified in the market question has not occurred before the closing date, the market question's outcome is `No`. \
If the event has happened before the closing date, the market question's outcome is `Yes`. You are provided an itemized list of information under the label "ADDITIONAL_INFORMATION", which is \
sourced from a Google search engine query performed a few seconds ago and is meant to assist you in your probability estimation. You must adhere to the following 'INSTRUCTIONS'.  


INSTRUCTIONS:
* Examine the user's input labeled 'USER_PROMPT'. Focus on the part enclosed in double quotes, which contains the 'market question'.
* If the 'market question' implies more than two outcomes, output the response "Error" and halt further processing.
* When the current time {timestamp} has passed the closing date of the market and the event specified in the market question has not happened, the market question's outcome is `No` and the user who placed a bet on `No` will receive a reward.
* When the current time {timestamp} has passed the closing date of the market and the event has happened before, the market question's final outcome is `Yes` and the user who placed a bet on `yes` will receive a reward.
* Consider the prediction market with the market question, the closing date and the outcomes in an isolated context that has no influence on the protagonists that are involved in the event in the real world, specified in the market question. The closing date is always arbitrarily set by the market creator and has no influence on the real world. So it is likely that the protagonists of the event in the real world are not even aware of the prediction market and do not care about the market's closing date.
* The probability estimations of the market question outcomes must be as accurate as possible, as an inaccurate estimation will lead to financial loss for the user.
* Utilize your training data and the information provided under "ADDITIONAL_INFORMATION" to generate probability estimations for the outcomes of the 'market question'.
* Examine the itemized list under "ADDITIONAL_INFORMATION" thoroughly and use all the relevant information for your probability estimation. This data is sourced from a Google search engine query done a few seconds ago. 
* Use any relevant item in "ADDITIONAL_INFORMATION" in addition to your training data to make the probability estimation. You can assume that you have been provided with the most current and relevant information available on the internet. Still pay close attention on the release and modification timestamps provided in parentheses right before each information item. Some information might be outdated and not relevant anymore.
* More recent information indicated by the timestamps provided in parentheses right before each information item overrides older information within ADDITIONAL_INFORMATION and holds more weight for your probability estimation.
* If there exist contradicting information, evaluate the release and modification dates of those information and prioritize the information that is more recent and adjust your confidence in the probability estimation accordingly.
* Even if not all information might not be released today, you can assume that there haven't been publicly available updates in the meantime except for those inside ADDITIONAL_INFORMATION.
* If the information in "ADDITIONAL_INFORMATION" indicate without a doubt that the event has already happened, it is very likely that the outcome of the market question will be `Yes`.
* If the information in "ADDITIONAL_INFORMATION" indicate that the event will happen after the closing date, it is very likely that the outcome of the market question will be `No`.
* The closer the current time `{timestamp}` is to the closing time the higher the likelyhood that the outcome of the market question will be `No`, if recent information do not clearly indicate that the event will occur before the closing date.
* If there exist recent information indicating that the event will happen after the closing date, it is very likely that the outcome of the market question will be `No`.
* You must provide your response in the format specified under "OUTPUT_FORMAT".
* Do not include any other contents in your response.


USER_PROMPT:
```
{user_prompt}
```

ADDITIONAL_INFORMATION:
```
{additional_information}
```

OUTPUT_FORMAT:
* Your output response must be only a single JSON object to be parsed by Python's "json.loads()".
* The JSON must contain four fields: "p_yes", "p_no", "confidence", and "info_utility", each ranging from 0 to 1.
   - "p_yes": Probability that the market question's outcome will be `Yes`.
   - "p_no": Probability that the market questions outcome will be `No`.
   - "confidence": Indicating the confidence in the estimated probabilities you provided ranging from 0 (lowest confidence) to 1 (maximum confidence). Confidence can be calculated based on the quality and quantity of data used for the estimation.
   - "info_utility": Utility of the information provided in "ADDITIONAL_INFORMATION" to help you make the probability estimation ranging from 0 (lowest utility) to 1 (maximum utility).
* The sum of "p_yes" and "p_no" must equal 1.
* Output only the JSON object in your response. Do not include any other contents in your response.
* Never use Markdown syntax highlighting, such as ```json``` to surround the output. Only output the raw json string.
* This is incorrect:"```json{{\n  \"p_yes\": 0.2,\n  \"p_no\": 0.8,\n  \"confidence\": 0.7,\n  \"info_utility\": 0.5\n}}```"
* This is incorrect:```json"{{\n  \"p_yes\": 0.2,\n  \"p_no\": 0.8,\n  \"confidence\": 0.7,\n  \"info_utility\": 0.5\n}}"```
* This is correct:"{{\n  \"p_yes\": 0.2,\n  \"p_no\": 0.8,\n  \"confidence\": 0.7,\n  \"info_utility\": 0.5\n}}"
"""


SUBQUERIES_PROMPT_TEMPLATE = """
    Your goal is to prepare a research plan for {query}.

    The plan will consist of multiple web searches separated by commas.
    Return ONLY the web searches, separated by commas and without quotes.

    Limit your searches to {search_limit}.
"""


QUERY_RERANKING_PROMPT_TEMPLATE = """
    I will present you with a list of queries to search the web for, for answers to the question: {goal}.

    The queries are divided by '---query---'

    Evaluate the queries in order that will provide the best data to answer the question. Do not modify the queries.
    Return them, in order of relevance, as a comma separated list of strings with no quotes.

    Queries: {queries}
"""

REPORT_PROMPT_TEMPLATE = """
    Your goal is to provide a relevant information report
    in order to make an informed prediction for the question: '{goal}'.
    
    Here are the results of relevant web searches:
    
    {search_results}
    
    Prepare a full comprehensive report that provides relevant information to answer the aforementioned question.
    If that is not possible, state why.
    You will structure your report in the following sections:
    
    - Introduction
    - Background
    - Findings and Analysis
    - Conclusion
    - Caveats
    
    Don't limit yourself to just stating each finding; provide a thorough, full and comprehensive analysis of each finding.
    Use markdown syntax. Include as much relevant information as possible and try not to summarize.
    """


class CustomOpenAIEmbeddingFunction(embedding_functions.OpenAIEmbeddingFunction):
    """Custom OpenAI embedding function"""

    def __init__(self, *args: Any, **kwargs: Any) -> None:
        """Initialize custom OpenAI embedding function"""
        super().__init__(*args, **kwargs)
        # OpenAI@v1 compatible
        self._client = openai.embeddings

    def __call__(self, texts: Documents) -> Embeddings:
        """Return embedding"""
        # replace newlines, which can negatively affect performance.
        texts = [t.replace("\n", " ") for t in texts]

        # Call the OpenAI Embedding API
        embeddings = self._client.create(input=texts, model=self._model_name).data

        # Sort resulting embeddings by index
        sorted_embeddings = sorted(embeddings, key=lambda e: e.index)  # type: ignore

        # Return just the embeddings
        return [result.embedding for result in sorted_embeddings]


# MODELS

MAX_TEXT_LENGTH = 7500


class WebSearchResult(BaseModel):
    title: str
    url: str
    description: str
    relevancy: float
    query: str

    def __getitem__(self, item):
        return getattr(self, item)


class WebScrapeResult(BaseModel):
    query: str
    url: str
    title: str
    content: str

    def __getitem__(self, item):
        return getattr(self, item)


# FUNCTIONS


def count_tokens(text: str, model: str) -> int:
    """Count the number of tokens in a text."""
    enc = encoding_for_model(model)
    return len(enc.encode(text))


def fetch_html(url: str, timeout: int) -> Response:
    headers = {
        "User-Agent": "Mozilla/5.0 (X11; Linux x86_64; rv:107.0) Gecko/20100101 Firefox/107.0"
    }
    response = requests.get(url, headers=headers, timeout=timeout)
    return response


def web_scrape(url: str, timeout: int = 10000) -> tuple[str, str]:
    try:
        response = fetch_html(url=url, timeout=timeout)

        if "text/html" in response.headers.get("Content-Type", ""):
            soup = BeautifulSoup(response.content, "html.parser")

            [x.extract() for x in soup.findAll("script")]
            [x.extract() for x in soup.findAll("style")]
            [x.extract() for x in soup.findAll("noscript")]
            [x.extract() for x in soup.findAll("link")]
            [x.extract() for x in soup.findAll("head")]
            [x.extract() for x in soup.findAll("image")]
            [x.extract() for x in soup.findAll("img")]

            text = soup.get_text()
            text = markdownify(text)
            text = "  ".join([x.strip() for x in text.split("\n")])
            text = " ".join([x.strip() for x in text.split("  ")])

            return (text, url)
        else:
            logging.warning("Non-HTML content received")
            return ("", url)

    except requests.RequestException as e:
        logging.error(f"HTTP request failed: {e}")
        return ("", url)


def scrape_results(results: list[WebSearchResult]) -> list[WebScrapeResult]:
    scraped: list[WebScrapeResult] = []
    results_by_url = {result.url: result for result in results}

    with ThreadPoolExecutor(max_workers=5) as executor:
        futures = {executor.submit(web_scrape, result.url) for result in results}
        for future in as_completed(futures):
            (scraped_content, url) = future.result()
            websearch_result = results_by_url[url]
            result = WebScrapeResult(
                query=websearch_result.query,
                url=websearch_result.url,
                title=websearch_result.title,
                content=scraped_content,
            )

            scraped.append(result)

    return scraped


def web_search(query: str, api_key: str, max_results=5) -> list[WebSearchResult]:
    tavily = TavilyClient(api_key=api_key)
    response = tavily.search(
        query=query,
        search_depth="advanced",
        max_results=max_results,
    )

    transformed_results = [
        WebSearchResult(
            title=result["title"],
            url=result["url"],
            description=result["content"],
            relevancy=result["score"],
            query=query,
        )
        for result in response["results"]
    ]

    return transformed_results


def search(
    queries: list[str], api_key: str, filter=lambda x: True
) -> list[tuple[str, WebSearchResult]]:
    results: list[list[WebSearchResult]] = []
    results_with_queries: list[tuple[str, WebSearchResult]] = []

    # Each result will have a query associated with it
    # We only want to keep the results that are unique
    with ThreadPoolExecutor(max_workers=5) as executor:
        futures = {executor.submit(web_search, query, api_key) for query in queries}
        for future in as_completed(futures):
            results.append(future.result())

    for i in range(len(results)):
        for result in results[i]:
            if result.url not in [
                existing_result.url for (_, existing_result) in results_with_queries
            ]:
                if filter(result):
                    results_with_queries.append((queries[i], result))

    return results_with_queries


def create_embeddings_from_results(
    results: list[WebScrapeResult], text_splitter, api_key: str
) -> Collection:
    client = EphemeralClient()
    openai_ef = CustomOpenAIEmbeddingFunction(
        api_key=api_key, model_name="text-embedding-ada-002"
    )
    collection = client.create_collection(
        name=f"web_search_results_{random.randint(1, 100)}",
        embedding_function=openai_ef,
        metadata={"hnsw:space": "cosine"},
    )
    texts = []
    metadatas = []

    for scrape_result in results:
        text_splits = text_splitter.split_text(scrape_result.content)
        if not len(texts + text_splits) > MAX_TEXT_LENGTH:
            texts += text_splits
        metadatas += [scrape_result.dict() for _ in text_splits]

    collection.add(
        documents=texts,
        metadatas=metadatas,  # type: ignore
        ids=[f"id{i}" for i in range(len(texts))],
    )
    return collection


def generate_subqueries(
    query: str,
    limit: int,
    api_key: str,
    model: str,
    counter_callback: Optional[Callable] = None,
) -> tuple[list[str], Any]:
    client = OpenAI(api_key=api_key)
    subquery_generation_prompt = SUBQUERIES_PROMPT_TEMPLATE.format(
        query=query, search_limit=limit
    )

    response = client.chat.completions.create(
        messages=[
            {"role": "system", "content": "You are a professional researcher"},
            {
                "role": "user",
                "content": subquery_generation_prompt,
            },
        ],
        model=model,
        n=1,
        timeout=90,
        stop=None,
    )

    subqueries_str = str(response.choices[0].message.content)

    if counter_callback:
        counter_callback(
            input_tokens=response.usage.prompt_tokens,
            output_tokens=response.usage.completion_tokens,
            model=model,
            token_counter=count_tokens,
        )
        return [query] + [
            subquery.strip('"').strip() for subquery in subqueries_str.split(",")
        ], counter_callback
    return [query] + [
        subquery.strip('"').strip() for subquery in subqueries_str.split(",")
    ], None


def rerank_subqueries(
    queries: list[str],
    goal: str,
    api_key: str,
    model: str,
    counter_callback: Optional[Callable] = None,
) -> tuple[list[str], Any]:
    client = OpenAI(api_key=api_key)
    rerank_results_prompt = QUERY_RERANKING_PROMPT_TEMPLATE.format(
        goal=goal, queries="\n---query---\n".join(queries)
    )

    response = client.chat.completions.create(
        messages=[
            {"role": "system", "content": "You are a professional researcher"},
            {
                "role": "user",
                "content": rerank_results_prompt,
            },
        ],
        model=model,
        n=1,
        timeout=90,
        stop=None,
    )

    subqueries_str = str(response.choices[0].message.content)

    if counter_callback:
        counter_callback(
            input_tokens=response.usage.prompt_tokens,
            output_tokens=response.usage.completion_tokens,
            model=model,
            token_counter=count_tokens,
        )
        return [
            subquery.strip('"').strip() for subquery in subqueries_str.split(",")
        ], counter_callback
    return [subquery.strip('"').strip() for subquery in subqueries_str.split(",")], None


def prepare_report(
    goal: str,
    scraped: list[str],
    model: str,
    api_key: str,
    counter_callback: Optional[Callable] = None,
) -> tuple[str, Any]:
    evaluation_prompt = REPORT_PROMPT_TEMPLATE.format(search_results=scraped, goal=goal)

    client = OpenAI(api_key=api_key)

    response = client.chat.completions.create(
        messages=[
            {"role": "system", "content": "You are a professional researcher"},
            {
                "role": "user",
                "content": evaluation_prompt,
            },
        ],
        model=model,
        n=1,
        timeout=90,
        stop=None,
    )

    if counter_callback:
        counter_callback(
            input_tokens=response.usage.prompt_tokens,
            output_tokens=response.usage.completion_tokens,
            model=model,
            token_counter=count_tokens,
        )
        return str(response.choices[0].message.content), counter_callback
    return str(response.choices[0].message.content), None


def make_prediction(
    prompt: str,
    model: str,
    temperature: float,
    max_compl_tokens: int,
    openai_api_key: str,
    counter_callback: Optional[Callable] = None,
) -> tuple[str, Any]:
    client = OpenAI(api_key=openai_api_key)

    response = client.chat.completions.create(
        model=model,
        messages=[
            {"role": "system", "content": "You are a helpful assistant."},
            {"role": "user", "content": prompt},
        ],
        temperature=temperature,
        max_tokens=max_compl_tokens,
        n=1,
        timeout=150,
        stop=None,
    )

    if counter_callback:
        counter_callback(
            input_tokens=response.usage.prompt_tokens,
            output_tokens=response.usage.completion_tokens,
            model=model,
            token_counter=count_tokens,
        )
        return str(response.choices[0].message.content), counter_callback
    return str(response.choices[0].message.content), None


def run(**kwargs) -> Tuple[Optional[str], Any, Optional[Dict[str, Any]], Any]:
    """Run the task"""
    tool = kwargs["tool"]
    prompt = kwargs["prompt"]
    temperature = kwargs.get("temperature", DEFAULT_OPENAI_SETTINGS["temperature"])
    max_compl_tokens = kwargs.get(
        "max_tokens", DEFAULT_OPENAI_SETTINGS["max_compl_tokens"]
    )

    openai_api_key = kwargs["api_keys"]["openai"]
    tavily_api_key = kwargs["api_keys"]["tavily"]

    initial_subqueries_limit = kwargs.get(
        "initial_subqueries_limit",
        DEFAULT_RESEARCH_SETTINGS["initial_subqueries_limit"],
    )
    subqueries_limit = kwargs.get(
        "subqueries_limit", DEFAULT_RESEARCH_SETTINGS["subqueries_limit"]
    )
    scrape_content_split_chunk_size = kwargs.get(
        "scrape_content_split_chunk_size",
        DEFAULT_RESEARCH_SETTINGS["scrape_content_split_chunk_size"],
    )
    scrape_content_split_chunk_overlap = kwargs.get(
        "scrape_content_split_chunk_overlap",
        DEFAULT_RESEARCH_SETTINGS["scrape_content_split_chunk_overlap"],
    )
    top_k_per_query = kwargs.get(
        "top_k_per_query", DEFAULT_RESEARCH_SETTINGS["top_k_per_query"]
    )
    counter_callback = kwargs.get("counter_callback", None)

    if tool not in ALLOWED_TOOLS:
        raise ValueError(f"TOOL {tool} is not supported.")
<<<<<<< HEAD
    
    model = TOOL_TO_ENGINE[tool]
    
    queries, counter_callback = generate_subqueries(query=prompt, limit=initial_subqueries_limit, api_key=openai_api_key, model=model, counter_callback=counter_callback)
    # print queries
    print("\nInitial queries")
    for query in queries:
        print(query)

    queries, counter_callback = rerank_subqueries(queries=queries, goal=prompt, api_key=openai_api_key, model=model, counter_callback=counter_callback)
    print("\nReranked queries")
    for query in queries:
        print(query)

=======

    model = kwargs.get("model", TOOL_TO_ENGINE[tool])
    print(f"ENGINE: {model}")
    queries, counter_callback = generate_subqueries(
        query=prompt,
        limit=initial_subqueries_limit,
        api_key=openai_api_key,
        model=model,
        counter_callback=counter_callback,
    )
    queries, counter_callback = rerank_subqueries(
        queries=queries,
        goal=prompt,
        api_key=openai_api_key,
        model=model,
        counter_callback=counter_callback,
    )
>>>>>>> 37ed6738
    queries = queries[:subqueries_limit]
    print("\nFinal queries")
    for query in queries:
        print(query)

    search_results_with_queries = search(
        queries,
        tavily_api_key,
        lambda result: not result["url"].startswith("https://www.youtube"),
    )

    scrape_args = [result for (_, result) in search_results_with_queries]
    scraped = scrape_results(scrape_args)
    scraped = [result for result in scraped if result.content != ""]
    print("\nScraped content")
    for result in scraped:
        print(result.content)
        print("--------------------------------------------------\n")

    text_splitter = RecursiveCharacterTextSplitter(
        separators=["\n\n", "\n", ". ", "  "],
        chunk_size=scrape_content_split_chunk_size,
        chunk_overlap=scrape_content_split_chunk_overlap,
    )
    collection = create_embeddings_from_results(
        scraped, text_splitter, api_key=openai_api_key
    )

    query_results = collection.query(query_texts=queries, n_results=top_k_per_query)
    vector_result_texts: list[str] = []

    for documents_list in query_results["documents"]:  # type: ignore
        vector_result_texts += [x for x in documents_list]

<<<<<<< HEAD
    research_report, counter_callback = prepare_report(prompt, vector_result_texts, api_key=openai_api_key, model=model, counter_callback=counter_callback)
    print("\nResearch report: ")
    print(research_report)
=======
    research_report, counter_callback = prepare_report(
        prompt,
        vector_result_texts,
        api_key=openai_api_key,
        model=model,
        counter_callback=counter_callback,
    )
>>>>>>> 37ed6738

    current_time_utc = datetime.now(timezone.utc)
    formatted_time_utc = current_time_utc.strftime("%Y-%m-%dT%H:%M:%S.%f")[:-6] + "Z"

    prediction_prompt = PREDICTION_PROMPT.format(
        user_prompt=prompt,
        additional_information=research_report,
        timestamp=formatted_time_utc,
    )
    print("\nPrediction prompt: ")
    print(prediction_prompt)
    prediction, counter_callback = make_prediction(
        prompt=prediction_prompt,
        model=model,
        temperature=temperature,
        max_compl_tokens=max_compl_tokens,
        openai_api_key=openai_api_key,
        counter_callback=counter_callback,
    )

    if counter_callback is not None:
        return prediction, prediction_prompt, None, counter_callback
    return prediction, prediction_prompt, None, None<|MERGE_RESOLUTION|>--- conflicted
+++ resolved
@@ -547,22 +547,6 @@
 
     if tool not in ALLOWED_TOOLS:
         raise ValueError(f"TOOL {tool} is not supported.")
-<<<<<<< HEAD
-    
-    model = TOOL_TO_ENGINE[tool]
-    
-    queries, counter_callback = generate_subqueries(query=prompt, limit=initial_subqueries_limit, api_key=openai_api_key, model=model, counter_callback=counter_callback)
-    # print queries
-    print("\nInitial queries")
-    for query in queries:
-        print(query)
-
-    queries, counter_callback = rerank_subqueries(queries=queries, goal=prompt, api_key=openai_api_key, model=model, counter_callback=counter_callback)
-    print("\nReranked queries")
-    for query in queries:
-        print(query)
-
-=======
 
     model = kwargs.get("model", TOOL_TO_ENGINE[tool])
     print(f"ENGINE: {model}")
@@ -580,7 +564,6 @@
         model=model,
         counter_callback=counter_callback,
     )
->>>>>>> 37ed6738
     queries = queries[:subqueries_limit]
     print("\nFinal queries")
     for query in queries:
@@ -615,11 +598,6 @@
     for documents_list in query_results["documents"]:  # type: ignore
         vector_result_texts += [x for x in documents_list]
 
-<<<<<<< HEAD
-    research_report, counter_callback = prepare_report(prompt, vector_result_texts, api_key=openai_api_key, model=model, counter_callback=counter_callback)
-    print("\nResearch report: ")
-    print(research_report)
-=======
     research_report, counter_callback = prepare_report(
         prompt,
         vector_result_texts,
@@ -627,7 +605,6 @@
         model=model,
         counter_callback=counter_callback,
     )
->>>>>>> 37ed6738
 
     current_time_utc = datetime.now(timezone.utc)
     formatted_time_utc = current_time_utc.strftime("%Y-%m-%dT%H:%M:%S.%f")[:-6] + "Z"
