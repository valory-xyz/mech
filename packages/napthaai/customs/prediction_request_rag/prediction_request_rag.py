# -*- coding: utf-8 -*-
# ------------------------------------------------------------------------------
#
#   Copyright 2024 Valory AG
#
#   Licensed under the Apache License, Version 2.0 (the "License");
#   you may not use this file except in compliance with the License.
#   You may obtain a copy of the License at
#
#       http://www.apache.org/licenses/LICENSE-2.0
#
#   Unless required by applicable law or agreed to in writing, software
#   distributed under the License is distributed on an "AS IS" BASIS,
#   WITHOUT WARRANTIES OR CONDITIONS OF ANY KIND, either express or implied.
#   See the License for the specific language governing permissions and
#   limitations under the License.
#
# ------------------------------------------------------------------------------
import functools
import json
import re
from collections import defaultdict
from concurrent.futures import Future, ThreadPoolExecutor
from io import BytesIO
from itertools import islice
from typing import Any, Callable, Dict, Generator, List, Optional, Tuple, Union

import PyPDF2
import anthropic
import faiss
import googleapiclient
import numpy as np
import openai
import requests
from googleapiclient.discovery import build
from markdownify import markdownify as md
from pydantic import BaseModel
from readability import Document as ReadabilityDocument
from requests.exceptions import RequestException, TooManyRedirects
from tiktoken import encoding_for_model


MechResponse = Tuple[str, Optional[str], Optional[Dict[str, Any]], Any, Any]


def with_key_rotation(func: Callable):
    @functools.wraps(func)
    def wrapper(*args, **kwargs) -> MechResponse:
        # this is expected to be a KeyChain object,
        # although it is not explicitly typed as such
        api_keys = kwargs["api_keys"]
        retries_left: Dict[str, int] = api_keys.max_retries()

        def execute() -> MechResponse:
            """Retry the function with a new key."""
            try:
                result = func(*args, **kwargs)
                return result + (api_keys,)
            except anthropic.RateLimitError as e:
                # try with a new key again
                service = "anthropic"
                if retries_left[service] <= 0:
                    raise e
                retries_left[service] -= 1
                api_keys.rotate(service)
                return execute()
            except openai.RateLimitError as e:
                # try with a new key again
                if retries_left["openai"] <= 0 and retries_left["openrouter"] <= 0:
                    raise e
                retries_left["openai"] -= 1
                retries_left["openrouter"] -= 1
                api_keys.rotate("openai")
                api_keys.rotate("openrouter")
                return execute()
            except googleapiclient.errors.HttpError as e:
                # try with a new key again
                rate_limit_exceeded_code = 429
                if e.status_code != rate_limit_exceeded_code:
                    raise e
                service = "google_api_key"
                if retries_left[service] <= 0:
                    raise e
                retries_left[service] -= 1
                api_keys.rotate(service)
                return execute()
            except Exception as e:
                return str(e), "", None, None, api_keys

        mech_response = execute()
        return mech_response

    return wrapper


class LLMClientManager:
    """Client context manager for LLMs."""

    def __init__(
        self, api_keys: List, model: str = None, embedding_provider: str = None
    ):
        self.api_keys = api_keys
        self.embedding_provider = embedding_provider
        if "gpt" in model:
            self.llm_provider = "openai"
        elif "claude" in model:
            self.llm_provider = "anthropic"
        else:
            self.llm_provider = "openrouter"

    def __enter__(self):
        clients = []
        global client
        if self.llm_provider and client is None:
            client = LLMClient(self.api_keys, self.llm_provider)
            clients.append(client)
        global client_embedding
        if self.embedding_provider and client_embedding is None:
            client_embedding = LLMClient(self.api_keys, self.embedding_provider)
            clients.append(client_embedding)
        return clients

    def __exit__(self, exc_type, exc_value, traceback) -> None:
        global client
        if client is not None:
            client.client.close()
            client = None


class Usage:
    """Usage class."""

    def __init__(self, prompt_tokens=None, completion_tokens=None):
        self.prompt_tokens = prompt_tokens
        self.completion_tokens = completion_tokens


class LLMResponse:
    """Response class."""

    def __init__(self, content: Optional[str] = None, usage: Optional[Usage] = None):
        self.content = content
        self.usage = Usage()


class LLMClient:
    """Client for LLMs."""

    def __init__(self, api_keys: Dict, llm_provider: str):
        self.api_keys = api_keys
        self.llm_provider = llm_provider
        if self.llm_provider == "anthropic":
            import anthropic

            self.client = anthropic.Anthropic(api_key=self.api_keys["anthropic"])
        if self.llm_provider == "openai":
            import openai

            self.client = openai.OpenAI(api_key=self.api_keys["openai"])
        if self.llm_provider == "openrouter":
            import openai

            self.client = openai.OpenAI(
                base_url="https://openrouter.ai/api/v1",
                api_key=self.api_keys["openrouter"],
            )

    def completions(
        self,
        model: str,
        messages: List = [],
        timeout: Optional[Union[float, int]] = None,
        temperature: Optional[float] = None,
        top_p: Optional[float] = None,
        n: Optional[int] = None,
        stop=None,
        max_tokens: Optional[float] = None,
    ):
        if self.llm_provider == "anthropic":
            # anthropic can't take system prompt in messages
            for i in range(len(messages) - 1, -1, -1):
                if messages[i]["role"] == "system":
                    system_prompt = messages[i]["content"]
                    del messages[i]

            response_provider = self.client.messages.create(
                model=model,
                messages=messages,
                system=system_prompt,
                temperature=temperature,
                max_tokens=max_tokens,
            )
            response = LLMResponse()
            response.content = response_provider.content[0].text
            response.usage.prompt_tokens = response_provider.usage.input_tokens
            response.usage.completion_tokens = response_provider.usage.output_tokens
            return response

        if self.llm_provider == "openai":
            response_provider = self.client.chat.completions.create(
                model=model,
                messages=messages,
                temperature=temperature,
                max_tokens=max_tokens,
                n=1,
                timeout=150,
                stop=None,
            )
            response = LLMResponse()
            response.content = response_provider.choices[0].message.content
            response.usage.prompt_tokens = response_provider.usage.prompt_tokens
            response.usage.completion_tokens = response_provider.usage.completion_tokens
            return response

        if self.llm_provider == "openrouter":
            response_provider = self.client.chat.completions.create(
                model=model,
                messages=messages,
                temperature=temperature,
                max_tokens=max_tokens,
                n=1,
                timeout=150,
                stop=None,
            )
            response = LLMResponse()
            response.content = response_provider.choices[0].message.content
            response.usage.prompt_tokens = response_provider.usage.prompt_tokens
            response.usage.completion_tokens = response_provider.usage.completion_tokens
            return response

    def embeddings(self, model, input):
<<<<<<< HEAD
        if self.llm_provider == "openai" or self.llm_provider == "openrouter":
            response = self.client.embeddings.create(
                model=EMBEDDING_MODEL,
                input=input,
            )
            return response
        else:
=======
        if self.llm_provider not in ["openai", "openrouter"]:
>>>>>>> 45f15973
            print("Only OpenAI embeddings supported currently.")
            return None

        try:
            response = self.client.embeddings.create(
                model=EMBEDDING_MODEL,
                input=input,
            )
            return response
        except Exception as e:
            raise ValueError(f"Error while generating the embeddings for the docs {e}")


client: Optional[LLMClient] = None
client_embedding: Optional[LLMClient] = None

LLM_SETTINGS = {
    "gpt-3.5-turbo-0125": {
        "default_max_tokens": 500,
        "limit_max_tokens": 4096,
        "temperature": 0,
    },
    "gpt-4-0125-preview": {
        "default_max_tokens": 500,
        "limit_max_tokens": 8192,
        "temperature": 0,
    },
    "gpt-4o-2024-08-06": {
        "default_max_tokens": 500,
        "limit_max_tokens": 4096,
        "temperature": 0,
    },
    "gpt-4.1-2025-04-14": {
        "default_max_tokens": 4096,
        "limit_max_tokens": 1_047_576,
        "temperature": 0,
    },
    "claude-3-haiku-20240307": {
        "default_max_tokens": 1000,
        "limit_max_tokens": 200_000,
        "temperature": 0,
    },
    "claude-3-5-sonnet-20240620": {
        "default_max_tokens": 1000,
        "limit_max_tokens": 200_000,
        "temperature": 0,
    },
    "claude-3-opus-20240229": {
        "default_max_tokens": 1000,
        "limit_max_tokens": 200_000,
        "temperature": 0,
    },
    "databricks/dbrx-instruct:nitro": {
        "default_max_tokens": 500,
        "limit_max_tokens": 32_768,
        "temperature": 0,
    },
    "nousresearch/nous-hermes-2-mixtral-8x7b-sft": {
        "default_max_tokens": 1000,
        "limit_max_tokens": 32_000,
        "temperature": 0,
    },
}
ALLOWED_TOOLS = [
    "prediction-request-rag",
    # LEGACY
    "prediction-request-rag-claude",
]
ALLOWED_MODELS = list(LLM_SETTINGS.keys())
DEFAULT_NUM_URLS = defaultdict(lambda: 3)
DEFAULT_NUM_QUERIES = defaultdict(lambda: 3)
NUM_URLS_PER_QUERY = 5
SPLITTER_CHUNK_SIZE = 1800
SPLITTER_OVERLAP = 50
EMBEDDING_MODEL = "text-embedding-ada-002"
EMBEDDING_BATCH_SIZE = 1000
EMBEDDING_SIZE = 1536
SPLITTER_MAX_TOKENS = 1800
SPLITTER_OVERLAP = 50
NUM_NEIGHBORS = 4
HTTP_TIMEOUT = 20
HTTP_MAX_REDIRECTS = 5
HTTP_MAX_RETIES = 2
DOC_TOKEN_LIMIT = 7000  # Maximum tokens per document for embeddings
<<<<<<< HEAD
MAX_EMBEDDING_TOKENS = 300000  # Maximum total tokens per embeddings batch

=======
RAG_PROMPT_LENGTH = 320
BUFFER = 15000  # Buffer for the total tokens in the embeddings batch
MAX_EMBEDDING_TOKENS = (
    300000 - RAG_PROMPT_LENGTH - BUFFER  # Maximum tokens for the embeddings batch
)  # Maximum total tokens per embeddings batch
MAX_NR_DOCS = 1000
TOKENS_DISTANCE_TO_LIMIT = 200
>>>>>>> 45f15973

PREDICTION_PROMPT = """
You will be evaluating the likelihood of an event based on a user's question and additional information from search results.
The user's question is: <user_prompt> {USER_PROMPT} </user_prompt>

The additional background information that may be relevant to the question is:
<additional_information> {ADDITIONAL_INFORMATION} </additional_information>

Carefully consider the user's question and the additional information provided. Then, think through the following:
- The probability that the event specified in the user's question will happen (p_yes)
- The probability that the event will not happen (p_no)
- Your confidence level in your prediction
- How useful was the additional information in allowing you to make a prediction (info_utility)

Provide your final scores in the following format: <p_yes>probability between 0 and 1</p_yes> <p_no>probability between 0 and 1</p_no>
your confidence level between 0 and 1 <info_utility>utility of the additional information between 0 and 1</info_utility>

Remember, p_yes and p_no should add up to 1.

Your response should be structured as follows:
<p_yes></p_yes>
<p_no></p_no>
<info_utility></info_utility>
<confidence></confidence>
<analysis></analysis>
"""

URL_QUERY_PROMPT = """
Here is the user prompt: {USER_PROMPT}

Please read the prompt carefully and identify the key pieces of information that need to be searched for in order to comprehensively address the topic.

Brainstorm a list of {NUM_QUERIES} different search queries that cover various aspects of the user prompt. Each query should be focused on a specific sub-topic or question related to the overarching prompt.

Please write each search query inside its own tags, like this: example search query here

The queries should be concise while still containing enough information to return relevant search results. Focus the queries on gathering factual information to address the prompt rather than opinions.

After you have written all {NUM_QUERIES} search queries, please submit your final response.

<queries></queries>
"""

SYSTEM_PROMPT = """You are a world class algorithm for generating structured output from a given input."""


class Document(BaseModel):
    text: str
    url: str
    embedding: Optional[List[float]] = None


# Clean text by removing emojis and non-printable characters.
def clean_text(text: str) -> str:
    """Remove emojis and non-printable characters, collapse whitespace."""
    emoji_pattern = re.compile(
        "[\U0001F600-\U0001F64F"
        "\U0001F300-\U0001F5FF"
        "\U0001F680-\U0001F6FF"
        "\U0001F1E0-\U0001F1FF"
        "]+",
        flags=re.UNICODE,
    )
    text = emoji_pattern.sub("", text)
    text = "".join(ch for ch in text if ch.isprintable())
    # Collapse whitespace
    text = re.sub(r"\s+", " ", text).strip()
    return text


# Utility: truncate text to a maximum number of tokens.
def truncate_text(text: str, model: str, max_tokens: int) -> str:
    """Truncate text to the first max_tokens tokens based on model encoding."""
    enc = encoding_for_model(model)
    token_ids = enc.encode(text)
    if len(token_ids) <= max_tokens:
        return text
    return enc.decode(token_ids[:max_tokens])


# Utility: count tokens using model-specific tokenizer
def count_tokens(text: str, model: str) -> int:
    """Count the number of tokens in a text."""
    enc = encoding_for_model(model)
    return len(enc.encode(text))


def multi_queries(
    prompt: str,
    model: str,
    num_queries: int,
    counter_callback: Optional[Callable[[int, int, str], None]] = None,
    temperature: Optional[float] = LLM_SETTINGS["claude-3-5-sonnet-20240620"][
        "temperature"
    ],
    max_tokens: Optional[int] = LLM_SETTINGS["claude-3-5-sonnet-20240620"][
        "default_max_tokens"
    ],
) -> List[str]:
    """Generate multiple queries for fetching information from the web."""
    url_query_prompt = URL_QUERY_PROMPT.format(
        USER_PROMPT=prompt, NUM_QUERIES=num_queries
    )

    messages = [
        {"role": "user", "content": url_query_prompt},
        {"role": "system", "content": SYSTEM_PROMPT},
    ]

    response = client.completions(
        model=model,
        messages=messages,
        temperature=temperature,
        max_tokens=max_tokens,
    )
    if counter_callback:
        counter_callback(
            input_tokens=response.usage.prompt_tokens,
            output_tokens=response.usage.completion_tokens,
            model=model,
            token_counter=count_tokens,
        )
    queries = parser_query_response(response.content, num_queries=num_queries)
    queries.append(prompt)

    return queries, counter_callback


def parser_query_response(response: str, num_queries: int = 5) -> List[str]:
    """Parse the response from the query generation model with optional enhancements."""
    queries = response.split("<queries>")[1].split("</queries>")[0].split("\n")
    parsed_queries = [query.strip() for query in queries if query.strip()]
    enhanced_queries = []

    for query in parsed_queries:
        if query[0].isdigit():
            query = ". ".join(query.split(". ")[1:])
        query = query.replace('"', "")
        enhanced_queries.append(query)

    if len(enhanced_queries) == num_queries * 2:
        enhanced_queries = enhanced_queries[::2]

    # Remove doubel quotes from the queries
    final_queries = [query.replace('"', "") for query in enhanced_queries]

    # if there are any xml tags in the queries, remove them
    final_queries = [re.sub(r"<[^>]*>", "", query) for query in final_queries]

    return final_queries


def search_google(query: str, api_key: str, engine: str, num: int) -> List[str]:
    """Search Google for the given query."""
    service = build("customsearch", "v1", developerKey=api_key)
    search = (
        service.cse()
        .list(
            q=query,
            cx=engine,
            num=num,
        )
        .execute()
    )
    return [result["link"] for result in search["items"]]


def get_urls_from_queries(
    queries: List[str], api_key: str, engine: str, num: int
) -> List[str]:
    """Get URLs from search engine queries"""
    results = []
    for query in queries:
        try:
            for url in search_google(
                query=query,
                api_key=api_key,
                engine=engine,
                num=num,
            ):
                results.append(url)
        except Exception:
            pass
    unique_results = list(set(results))
    return unique_results


def extract_text(
    html: str,
    num_words: Optional[int] = None,
) -> str:
    """Extract text from a single HTML document"""
    text = ReadabilityDocument(html).summary()

    # use html2text to convert HTML to markdown
    text = md(text, heading_style="ATX")

    if text is None:
        return None

    if num_words:
        text = " ".join(text.split()[:num_words])
    else:
        text = " ".join(text.split())

    doc = Document(text=text, url="")
    return doc


def extract_text_from_pdf(url: str, num_words: Optional[int] = None) -> str:
    """Extract text from a PDF document at the given URL."""
    try:
        response = requests.get(url, timeout=HTTP_TIMEOUT)
        response.raise_for_status()

        if "application/pdf" not in response.headers.get("Content-Type", ""):
            return ValueError("URL does not point to a PDF document")

        with BytesIO(response.content) as pdf_file:
            reader = PyPDF2.PdfReader(pdf_file)
            text = ""
            for page in reader.pages:
                text += page.extract_text()

        doc = Document(text=text[:num_words] if num_words else text, date="", url=url)
        print(f"Using PDF: {url}: {doc.text[:300]}...")
        return doc

    except Exception as e:
        print(f"An error occurred: {e}")
        return None


def process_in_batches(
    urls: List[str],
    window: int = 5,
    timeout: int = HTTP_TIMEOUT,
    max_redirects: int = HTTP_MAX_REDIRECTS,
    retries: int = HTTP_MAX_RETIES,
) -> Generator[None, None, List[Tuple[Optional[Future], str]]]:
    """Iter URLs in batches with improved error handling and retry mechanism."""
    with ThreadPoolExecutor() as executor, requests.Session() as session:
        session.max_redirects = max_redirects
        for i in range(0, len(urls), window):
            batch = urls[i : i + window]
            futures = []
            for url in batch:
                future = None
                attempt = 0
                while attempt < retries:
                    try:
                        future = executor.submit(session.get, url, timeout=timeout)
                        break
                    except (TooManyRedirects, RequestException) as e:
                        print(f"Attempt {attempt + 1} failed for {url}: {e}")
                        attempt += 1
                        if attempt == retries:
                            print(f"Max retries reached for {url}. Moving to next URL.")
                futures.append((future, url))
            yield futures


def extract_texts(urls: List[str], num_words: Optional[int] = None) -> List[Document]:
    """Extract texts from URLs with improved error handling, excluding failed URLs."""
    extracted_texts = []
    for batch in process_in_batches(urls=urls):
        for future, url in batch:
            if future is None:
                continue
            try:
                result = future.result()
                if result.status_code == 200:
                    # Check if URL ends with .pdf or content starts with %PDF
                    if url.endswith(".pdf") or result.content[:4] == b"%PDF":
                        doc = extract_text_from_pdf(url, num_words=num_words)
                    else:
                        doc = extract_text(html=result.text, num_words=num_words)
                    doc.url = url
                    extracted_texts.append(doc)
            except Exception as e:
                print(f"Error processing {url}: {e}")
                continue
    return extracted_texts


def find_similar_chunks(
    query: str, docs_with_embeddings: List[Document], k: int = 4
) -> List:
    """Similarity search to find similar chunks to a query"""
    query_embedding = (
        client_embedding.embeddings(
            model=EMBEDDING_MODEL,
            input=query,
        )
        .data[0]
        .embedding
    )

    index = faiss.IndexFlatIP(EMBEDDING_SIZE)
    index.add(np.array([doc.embedding for doc in docs_with_embeddings]))
    D, I = index.search(np.array([query_embedding]), k)

    return [docs_with_embeddings[i] for i in I[0]]


def get_embeddings(split_docs: List[Document]) -> List[Document]:
    """Get embeddings for the split documents: clean, truncate, then batch by token count."""
    # Preprocessing: clean and truncate each document to DOC_TOKEN_LIMIT
    for doc in split_docs:
<<<<<<< HEAD
=======
        # if we are very close to the limit then break the loop
        if MAX_EMBEDDING_TOKENS - total_tokens_count < TOKENS_DISTANCE_TO_LIMIT:
            break
>>>>>>> 45f15973
        cleaned = clean_text(doc.text)
        doc.text = truncate_text(cleaned, EMBEDDING_MODEL, DOC_TOKEN_LIMIT)
<<<<<<< HEAD

=======
        # filter empty strings
        doc.text = doc.text.strip()
        doc.tokens = count_tokens(doc.text, EMBEDDING_MODEL)
        if total_tokens_count + doc.tokens > MAX_EMBEDDING_TOKENS:
            continue
        if doc.text:
            filtered_docs.append(doc)
            total_tokens_count += doc.tokens

    # Process documents in batches that respect the total token limit
    processed_docs = []
>>>>>>> 45f15973
    i = 0
    while i < len(split_docs):
        current_batch_docs = []
        current_batch_tokens = 0
        while i < len(split_docs):
            doc = split_docs[i]
            doc_token_count = count_tokens(doc.text, EMBEDDING_MODEL)
            # If adding this document would exceed the batch token limit and we already have docs in the batch, break
            if current_batch_docs and (
                current_batch_tokens + doc_token_count > MAX_EMBEDDING_TOKENS
            ):
                break
            # If a single document exceeds the limit on its own, raise
            if not current_batch_docs and (doc_token_count > MAX_EMBEDDING_TOKENS):
                raise ValueError(
                    f"Document token count ({doc_token_count}) exceeds maximum allowed tokens per request ({MAX_EMBEDDING_TOKENS})."
                )
            current_batch_docs.append(doc)
            current_batch_tokens += doc_token_count
            i += 1

        batch_texts = [doc.text for doc in current_batch_docs]
        response = client_embedding.embeddings(
            model=EMBEDDING_MODEL,
            input=batch_texts,
        )
        for j, emb in enumerate(response.data):
            assert j == emb.index, "Embeddings response out-of-order"
            current_batch_docs[j].embedding = emb.embedding
    return split_docs


def recursive_character_text_splitter(text, max_tokens, overlap):
    if len(text) <= max_tokens:
        return [text]
    else:
        return [
            text[i : i + max_tokens] for i in range(0, len(text), max_tokens - overlap)
        ]


def fetch_additional_information(
    prompt: str,
    model: str,
    google_api_key: Optional[str],
    google_engine_id: Optional[str],
    counter_callback: Optional[Callable[[int, int, str], None]] = None,
    source_links: Optional[List[str]] = None,
    num_urls: Optional[int] = DEFAULT_NUM_URLS,
    num_queries: Optional[int] = DEFAULT_NUM_QUERIES,
    temperature: Optional[float] = LLM_SETTINGS["claude-3-5-sonnet-20240620"][
        "temperature"
    ],
    max_tokens: Optional[int] = LLM_SETTINGS["claude-3-5-sonnet-20240620"][
        "default_max_tokens"
    ],
) -> Tuple[str, Callable[[int, int, str], None]]:
    """Fetch additional information to help answer the user prompt."""

    # generate multiple queries for fetching information from the web

    try:
        queries, counter_callback = multi_queries(
            prompt=prompt,
            model=model,
            num_queries=num_queries,
            counter_callback=counter_callback,
            temperature=temperature,
            max_tokens=max_tokens,
        )
        print(f"Queries: {queries}")
    except Exception as e:
        print(f"Error generating queries: {e}")
        queries = [prompt]

    # get the top URLs for the queries
    if not source_links:
        urls = get_urls_from_queries(
            queries=queries,
            api_key=google_api_key,
            engine=google_engine_id,
            num=NUM_URLS_PER_QUERY,
        )
        print(f"URLs: {urls}")

        urls = list(set(urls))

        # Extract text and dates from the URLs
        docs = extract_texts(
            urls=urls,
        )
    else:
        docs = []
        for url, content in islice(source_links.items(), num_urls or len(source_links)):
            doc = extract_text(html=content)
            doc.url = url
            docs.append(doc)

    # Remove None values from the list
    docs = [doc for doc in docs if doc]

    # remove empty documents ""
    filtered_docs = [doc for doc in docs if hasattr(doc, "text") and doc.text != ""]

    # Chunk the documents
    split_docs = []
    for doc in filtered_docs:
        try:
            t = recursive_character_text_splitter(
                doc.text, SPLITTER_CHUNK_SIZE, SPLITTER_OVERLAP
            )
            split_docs.extend([Document(text=chunk, url=doc.url) for chunk in t])
        except Exception as e:
            print(f"Error splitting document: {e}")
            continue
    print(f"Split Docs: {len(split_docs)}")

    # Remove None values from the list
    split_docs = [doc for doc in split_docs if doc]
<<<<<<< HEAD

=======
    print(f"Split Docs: {len(split_docs)}")
    if len(split_docs) > MAX_NR_DOCS:
        # truncate the split_docs to the first MAX_NR_DOCS documents
        split_docs = split_docs[:MAX_NR_DOCS]
>>>>>>> 45f15973
    # Embed the documents
    docs_with_embeddings = get_embeddings(split_docs)

    # Find similar chunks
    similar_chunks = find_similar_chunks(
        query=prompt,
        docs_with_embeddings=docs_with_embeddings,
        k=NUM_NEIGHBORS,
    )
    print(f"Similar Chunks: {len(similar_chunks)}")

    # Format the additional information
    additional_information = "\n".join(
        [
            f"ARTICLE {i}, URL: {doc.url}, CONTENT: {doc.text}\n"
            for i, doc in enumerate(similar_chunks)
        ]
    )

    return additional_information, counter_callback


def extract_question(prompt: str) -> str:
    pattern = r"\"(.*?)\""
    try:
        question = re.findall(pattern, prompt)[0]
    except Exception as e:
        print(f"Error extracting question: {e}")
        question = prompt

    return question


def parser_prediction_response(response: str) -> str:
    """Parse the response from the prediction model."""
    results = {}
    if "p_yes" not in response:
        print("Not a valid answer from the model")
        print(f"response = {response}")
        results = json.dumps(results)
        return results

    for key in ["p_yes", "p_no", "info_utility", "confidence"]:
        try:
            value = response.split(f"<{key}>")[1].split(f"</{key}>")[0].strip()
            if key in ["p_yes", "p_no", "info_utility", "confidence"]:
                value = float(value)
            results[key] = value
        except Exception as e:
            print(e)
            raise ValueError(f"Error parsing {key}")

    results = json.dumps(results)
    return results


@with_key_rotation
def run(**kwargs) -> Tuple[Optional[str], Any, Optional[Dict[str, Any]], Any]:
    """Run the task"""
    tool = kwargs["tool"]
    model = kwargs.get("model")
    if "claude" in tool:  # maintain backwards compatibility
        model = "claude-3-5-sonnet-20240620"
    print(f"MODEL: {model}")
    with LLMClientManager(kwargs["api_keys"], model, embedding_provider="openai"):
        prompt = extract_question(kwargs["prompt"])
        max_tokens = kwargs.get("max_tokens", LLM_SETTINGS[model]["default_max_tokens"])
        temperature = kwargs.get("temperature", LLM_SETTINGS[model]["temperature"])
        num_urls = kwargs.get("num_urls", DEFAULT_NUM_URLS[tool])
        num_queries = kwargs.get("num_queries", DEFAULT_NUM_QUERIES[tool])
        counter_callback = kwargs.get("counter_callback", None)
        api_keys = kwargs.get("api_keys", {})
        google_api_key = api_keys.get("google_api_key", None)
        google_engine_id = api_keys.get("google_engine_id", None)

        # Make sure the model is supported
        if model not in ALLOWED_MODELS:
            raise ValueError(f"Model {model} not supported.")

        # make sure the tool is supported
        if tool not in ALLOWED_TOOLS:
            raise ValueError(f"Tool {tool} not supported.")

        additional_information, counter_callback = fetch_additional_information(
            prompt=prompt,
            model=model,
            google_api_key=google_api_key,
            google_engine_id=google_engine_id,
            counter_callback=counter_callback,
            source_links=kwargs.get("source_links", None),
            num_urls=num_urls,
            num_queries=num_queries,
            temperature=temperature,
            max_tokens=max_tokens,
        )

        # Generate the prediction prompt
        prediction_prompt = PREDICTION_PROMPT.format(
            ADDITIONAL_INFORMATION=additional_information,
            USER_PROMPT=prompt,
        )

        # Generate the prediction
        messages = [
            {"role": "system", "content": SYSTEM_PROMPT},
            {"role": "user", "content": prediction_prompt},
        ]

        response = client.completions(
            model=model,
            messages=messages,
            temperature=temperature,
            max_tokens=max_tokens,
        )

        if counter_callback:
            counter_callback(
                input_tokens=response.usage.prompt_tokens,
                output_tokens=response.usage.completion_tokens,
                model=model,
                token_counter=count_tokens,
            )

        results = parser_prediction_response(response.content)
        return results, prediction_prompt, None, counter_callback<|MERGE_RESOLUTION|>--- conflicted
+++ resolved
@@ -37,7 +37,7 @@
 from pydantic import BaseModel
 from readability import Document as ReadabilityDocument
 from requests.exceptions import RequestException, TooManyRedirects
-from tiktoken import encoding_for_model
+from tiktoken import encoding_for_model, get_encoding
 
 
 MechResponse = Tuple[str, Optional[str], Optional[Dict[str, Any]], Any, Any]
@@ -229,17 +229,7 @@
             return response
 
     def embeddings(self, model, input):
-<<<<<<< HEAD
-        if self.llm_provider == "openai" or self.llm_provider == "openrouter":
-            response = self.client.embeddings.create(
-                model=EMBEDDING_MODEL,
-                input=input,
-            )
-            return response
-        else:
-=======
         if self.llm_provider not in ["openai", "openrouter"]:
->>>>>>> 45f15973
             print("Only OpenAI embeddings supported currently.")
             return None
 
@@ -324,10 +314,6 @@
 HTTP_MAX_REDIRECTS = 5
 HTTP_MAX_RETIES = 2
 DOC_TOKEN_LIMIT = 7000  # Maximum tokens per document for embeddings
-<<<<<<< HEAD
-MAX_EMBEDDING_TOKENS = 300000  # Maximum total tokens per embeddings batch
-
-=======
 RAG_PROMPT_LENGTH = 320
 BUFFER = 15000  # Buffer for the total tokens in the embeddings batch
 MAX_EMBEDDING_TOKENS = (
@@ -335,7 +321,6 @@
 )  # Maximum total tokens per embeddings batch
 MAX_NR_DOCS = 1000
 TOKENS_DISTANCE_TO_LIMIT = 200
->>>>>>> 45f15973
 
 PREDICTION_PROMPT = """
 You will be evaluating the likelihood of an event based on a user's question and additional information from search results.
@@ -385,6 +370,7 @@
 class Document(BaseModel):
     text: str
     url: str
+    tokens: int = 0
     embedding: Optional[List[float]] = None
 
 
@@ -392,14 +378,16 @@
 def clean_text(text: str) -> str:
     """Remove emojis and non-printable characters, collapse whitespace."""
     emoji_pattern = re.compile(
-        "[\U0001F600-\U0001F64F"
-        "\U0001F300-\U0001F5FF"
-        "\U0001F680-\U0001F6FF"
-        "\U0001F1E0-\U0001F1FF"
+        "[\U0001f600-\U0001f64f"
+        "\U0001f300-\U0001f5ff"
+        "\U0001f680-\U0001f6ff"
+        "\U0001f1e0-\U0001f1ff"
         "]+",
         flags=re.UNICODE,
     )
     text = emoji_pattern.sub("", text)
+    # Decode using UTF-8, replacing invalid bytes
+    text = text.encode("utf-8", "replace").decode("utf-8", "replace")
     text = "".join(ch for ch in text if ch.isprintable())
     # Collapse whitespace
     text = re.sub(r"\s+", " ", text).strip()
@@ -419,7 +407,12 @@
 # Utility: count tokens using model-specific tokenizer
 def count_tokens(text: str, model: str) -> int:
     """Count the number of tokens in a text."""
-    enc = encoding_for_model(model)
+    # Workaround since tiktoken does not have support yet for gpt4.1
+    # https://github.com/openai/tiktoken/issues/395
+    if model == "gpt-4.1-2025-04-14":
+        enc = get_encoding("o200k_base")
+    else:
+        enc = encoding_for_model(model)
     return len(enc.encode(text))
 
 
@@ -643,19 +636,17 @@
 
 def get_embeddings(split_docs: List[Document]) -> List[Document]:
     """Get embeddings for the split documents: clean, truncate, then batch by token count."""
-    # Preprocessing: clean and truncate each document to DOC_TOKEN_LIMIT
+    # Preprocess each document: clean and truncate to DOC_TOKEN_LIMIT
+    # Filter out any documents that exceed the maximum token limit individually
+    filtered_docs = []
+    total_tokens_count = 0
     for doc in split_docs:
-<<<<<<< HEAD
-=======
         # if we are very close to the limit then break the loop
         if MAX_EMBEDDING_TOKENS - total_tokens_count < TOKENS_DISTANCE_TO_LIMIT:
             break
->>>>>>> 45f15973
         cleaned = clean_text(doc.text)
+        # TODO we could summarize instead of truncating
         doc.text = truncate_text(cleaned, EMBEDDING_MODEL, DOC_TOKEN_LIMIT)
-<<<<<<< HEAD
-
-=======
         # filter empty strings
         doc.text = doc.text.strip()
         doc.tokens = count_tokens(doc.text, EMBEDDING_MODEL)
@@ -667,37 +658,39 @@
 
     # Process documents in batches that respect the total token limit
     processed_docs = []
->>>>>>> 45f15973
     i = 0
-    while i < len(split_docs):
+    while i < len(filtered_docs):
         current_batch_docs = []
         current_batch_tokens = 0
-        while i < len(split_docs):
-            doc = split_docs[i]
-            doc_token_count = count_tokens(doc.text, EMBEDDING_MODEL)
-            # If adding this document would exceed the batch token limit and we already have docs in the batch, break
-            if current_batch_docs and (
-                current_batch_tokens + doc_token_count > MAX_EMBEDDING_TOKENS
-            ):
+
+        while i < len(filtered_docs):
+            doc = filtered_docs[i]
+            if doc.tokens == 0:
+                doc.tokens = count_tokens(doc.text, EMBEDDING_MODEL)
+
+            if current_batch_tokens + doc.tokens > MAX_EMBEDDING_TOKENS:
                 break
-            # If a single document exceeds the limit on its own, raise
-            if not current_batch_docs and (doc_token_count > MAX_EMBEDDING_TOKENS):
-                raise ValueError(
-                    f"Document token count ({doc_token_count}) exceeds maximum allowed tokens per request ({MAX_EMBEDDING_TOKENS})."
-                )
+
             current_batch_docs.append(doc)
-            current_batch_tokens += doc_token_count
+            current_batch_tokens += doc.tokens
             i += 1
 
+        if not current_batch_docs:
+            # This should not happen after filtering, but just in case
+            i += 1
+            continue
         batch_texts = [doc.text for doc in current_batch_docs]
         response = client_embedding.embeddings(
             model=EMBEDDING_MODEL,
             input=batch_texts,
         )
+
         for j, emb in enumerate(response.data):
             assert j == emb.index, "Embeddings response out-of-order"
             current_batch_docs[j].embedding = emb.embedding
-    return split_docs
+            processed_docs.append(current_batch_docs[j])
+
+    return processed_docs
 
 
 def recursive_character_text_splitter(text, max_tokens, overlap):
@@ -783,18 +776,13 @@
         except Exception as e:
             print(f"Error splitting document: {e}")
             continue
-    print(f"Split Docs: {len(split_docs)}")
 
     # Remove None values from the list
     split_docs = [doc for doc in split_docs if doc]
-<<<<<<< HEAD
-
-=======
     print(f"Split Docs: {len(split_docs)}")
     if len(split_docs) > MAX_NR_DOCS:
         # truncate the split_docs to the first MAX_NR_DOCS documents
         split_docs = split_docs[:MAX_NR_DOCS]
->>>>>>> 45f15973
     # Embed the documents
     docs_with_embeddings = get_embeddings(split_docs)
 
@@ -858,7 +846,7 @@
     model = kwargs.get("model")
     if "claude" in tool:  # maintain backwards compatibility
         model = "claude-3-5-sonnet-20240620"
-    print(f"MODEL: {model}")
+    print(f"MODEL for prediction request rag: {model}")
     with LLMClientManager(kwargs["api_keys"], model, embedding_provider="openai"):
         prompt = extract_question(kwargs["prompt"])
         max_tokens = kwargs.get("max_tokens", LLM_SETTINGS[model]["default_max_tokens"])
