# -*- coding: utf-8 -*-
# ------------------------------------------------------------------------------
#
#   Copyright 2024-2025 Valory AG
#
#   Licensed under the Apache License, Version 2.0 (the "License");
#   you may not use this file except in compliance with the License.
#   You may obtain a copy of the License at
#
#       http://www.apache.org/licenses/LICENSE-2.0
#
#   Unless required by applicable law or agreed to in writing, software
#   distributed under the License is distributed on an "AS IS" BASIS,
#   WITHOUT WARRANTIES OR CONDITIONS OF ANY KIND, either express or implied.
#   See the License for the specific language governing permissions and
#   limitations under the License.
#
# ------------------------------------------------------------------------------
"""This module implements a tool for making binary predictions on markets using RAG."""
import functools
import json
import re
from concurrent.futures import Future, ThreadPoolExecutor
from io import BytesIO
from itertools import islice
from typing import Any, Callable, Dict, Generator, List, Optional, Tuple, Union

import PyPDF2
import anthropic
import faiss
import googleapiclient
import numpy as np
import openai
import requests
from googleapiclient.discovery import build
from markdownify import markdownify as md
from pydantic import BaseModel, PositiveInt
from readability import Document as ReadabilityDocument
from requests.exceptions import RequestException, TooManyRedirects
from tiktoken import encoding_for_model, get_encoding


MechResponseWithKeys = Tuple[str, Optional[str], Optional[Dict[str, Any]], Any, Any]
MechResponse = Tuple[str, Optional[str], Optional[Dict[str, Any]], Any]


def with_key_rotation(func: Callable) -> Callable:
    """
    Decorator that retries a function with API key rotation on failure.

    :param func: The function to be decorated.
    :type func: Callable
    :returns: Callable -- the wrapped function that handles retries with key rotation.
    """

    @functools.wraps(func)
    def wrapper(*args: Any, **kwargs: Any) -> MechResponseWithKeys:
        # this is expected to be a KeyChain object,
        # although it is not explicitly typed as such
        api_keys = kwargs["api_keys"]
        retries_left: Dict[str, int] = api_keys.max_retries()

        def execute() -> MechResponseWithKeys:
            """Retry the function with a new key."""
            try:
                result: MechResponse = func(*args, **kwargs)
                return result + (api_keys,)
            except anthropic.RateLimitError as e:
                # try with a new key again
                service = "anthropic"
                if retries_left[service] <= 0:
                    raise e
                retries_left[service] -= 1
                api_keys.rotate(service)
                return execute()
            except openai.RateLimitError as e:
                # try with a new key again
                if retries_left["openai"] <= 0 and retries_left["openrouter"] <= 0:
                    raise e
                retries_left["openai"] -= 1
                retries_left["openrouter"] -= 1
                api_keys.rotate("openai")
                api_keys.rotate("openrouter")
                return execute()
            except googleapiclient.errors.HttpError as e:
                # try with a new key again
                rate_limit_exceeded_code = 429
                if e.status_code != rate_limit_exceeded_code:
                    raise e
                service = "google_api_key"
                if retries_left[service] <= 0:
                    raise e
                retries_left[service] -= 1
                api_keys.rotate(service)
                return execute()
            except Exception as e:
                return str(e), "", None, None, api_keys

        mech_response = execute()
        return mech_response

    return wrapper


class LLMClientManager:
    """Client context manager for LLMs."""

    def __init__(self, api_keys: Dict, model: str, embedding_provider: str):
        """Initializes with API keys, model, and embedding provider. Sets the LLM provider based on the model."""
        self.api_keys = api_keys
        self.embedding_provider = embedding_provider
        if "gpt" in model:
            self.llm_provider = "openai"
        elif "claude" in model:
            self.llm_provider = "anthropic"
        else:
            self.llm_provider = "openrouter"

    def __enter__(self) -> List:
        """Initializes and returns LLM and embedding clients."""
        clients = []
        global client
        if self.llm_provider and client is None:
            client = LLMClient(self.api_keys, self.llm_provider)
            clients.append(client)
        global client_embedding
        if self.embedding_provider and client_embedding is None:
            client_embedding = LLMClient(self.api_keys, self.embedding_provider)
            clients.append(client_embedding)
        return clients

    def __exit__(self, exc_type: Any, exc_value: Any, traceback: Any) -> None:
        """Closes the LLM client"""
        global client
        if client is not None:
            client.client.close()
            client = None


# pylint: disable=too-few-public-methods
class Usage:
    """Usage class."""

    def __init__(
        self,
        prompt_tokens: Optional[Any] = None,
        completion_tokens: Optional[Any] = None,
    ):
        """Initializes with prompt tokens and completion tokens."""
        self.prompt_tokens = prompt_tokens
        self.completion_tokens = completion_tokens


# pylint: disable=too-few-public-methods
class LLMResponse:
    """Response class."""

    def __init__(self, content: Optional[str] = None, usage: Optional[Usage] = None):
        """Initializes with content and usage class."""
        self.content = content
        self.usage = Usage()


class LLMClient:
    """Client for LLMs."""

    def __init__(self, api_keys: Dict, llm_provider: str):
        """Initializes with API keys, model, and embedding provider. Sets the LLM provider based on the model."""
        self.api_keys = api_keys
        self.llm_provider = llm_provider
        if self.llm_provider == "anthropic":
            self.client = anthropic.Anthropic(api_key=self.api_keys["anthropic"])  # type: ignore
        if self.llm_provider == "openai":
            self.client = openai.OpenAI(api_key=self.api_keys["openai"])  # type: ignore
        if self.llm_provider == "openrouter":
            self.client = openai.OpenAI(
                base_url="https://openrouter.ai/api/v1",
                api_key=self.api_keys["openrouter"],  # type: ignore
            )

    def completions(
        self,
        model: str,
        messages: List = [],  # noqa: B006
        timeout: Optional[Union[float, int]] = None,
        temperature: Optional[float] = None,
        top_p: Optional[float] = None,
        n: Optional[int] = None,
        stop: Any = None,
        max_tokens: Optional[float] = None,
    ) -> Optional[LLMResponse]:
        """Generate a completion from the specified LLM provider using the given model and messages."""
        if self.llm_provider == "anthropic":
            # anthropic can't take system prompt in messages
            for i in range(len(messages) - 1, -1, -1):
                if messages[i]["role"] == "system":
                    system_prompt = messages[i]["content"]
                    del messages[i]

            response_provider = (
                self.client.messages.create(  # pylint: disable=no-member
                    model=model,
                    messages=messages,
                    system=system_prompt,
                    temperature=temperature,
                    max_tokens=max_tokens,
                )
            )
            response = LLMResponse()
            response.content = response_provider.content[0].text
            response.usage.prompt_tokens = response_provider.usage.input_tokens
            response.usage.completion_tokens = response_provider.usage.output_tokens
            return response

        if self.llm_provider in ["openai", "openrouter"]:
            # TODO investigate the transform parameter https://openrouter.ai/docs#transforms
            # transform = [] # to desactivate prompt compression
            response_provider = self.client.chat.completions.create(
                model=model,
                messages=messages,
                temperature=temperature,
                max_tokens=max_tokens,
                n=1,
                timeout=150,
                stop=None,
            )
            response = LLMResponse()
            response.content = response_provider.choices[0].message.content
            response.usage.prompt_tokens = response_provider.usage.prompt_tokens
            response.usage.completion_tokens = response_provider.usage.completion_tokens
            return response

        return None

    def embeddings(self, model: Any, input_: Any) -> Any:
        """Returns the embeddings response"""
        if self.llm_provider not in ["openai", "openrouter"]:
            print("Only OpenAI embeddings supported currently.")
            return None

        try:
            response = self.client.embeddings.create(
                model=EMBEDDING_MODEL,
                input=input_,
            )
            return response
        except Exception as e:
            raise ValueError(
                f"Error while generating the embeddings for the docs {e}"
            ) from e


client: Optional[LLMClient] = None
client_embedding: Optional[LLMClient] = None

LLM_SETTINGS = {
    "gpt-3.5-turbo-0125": {
        "default_max_tokens": 500,
        "limit_max_tokens": 4096,
        "temperature": 0,
    },
    "gpt-4-0125-preview": {
        "default_max_tokens": 500,
        "limit_max_tokens": 8192,
        "temperature": 0,
    },
    "gpt-4o-2024-08-06": {
        "default_max_tokens": 500,
        "limit_max_tokens": 4096,
        "temperature": 0,
    },
    "gpt-4.1-2025-04-14": {
        "default_max_tokens": 4096,
        "limit_max_tokens": 1_047_576,
        "temperature": 0,
    },
    "claude-3-haiku-20240307": {
        "default_max_tokens": 1000,
        "limit_max_tokens": 200_000,
        "temperature": 0,
    },
    "claude-3-5-sonnet-20240620": {
        "default_max_tokens": 1000,
        "limit_max_tokens": 200_000,
        "temperature": 0,
    },
    "claude-3-opus-20240229": {
        "default_max_tokens": 1000,
        "limit_max_tokens": 200_000,
        "temperature": 0,
    },
    "databricks/dbrx-instruct:nitro": {
        "default_max_tokens": 500,
        "limit_max_tokens": 32_768,
        "temperature": 0,
    },
    "nousresearch/nous-hermes-2-mixtral-8x7b-sft": {
        "default_max_tokens": 1000,
        "limit_max_tokens": 32_000,
        "temperature": 0,
    },
}
ALLOWED_TOOLS = [
    "prediction-request-rag",
    # LEGACY
    "prediction-request-rag-claude",
]
ALLOWED_MODELS = list(LLM_SETTINGS.keys())
DEFAULT_NUM_URLS = 3
DEFAULT_NUM_QUERIES = 3
NUM_URLS_PER_QUERY = 5
SPLITTER_CHUNK_SIZE = 1800
SPLITTER_OVERLAP = 50
EMBEDDING_MODEL = "text-embedding-ada-002"
EMBEDDING_BATCH_SIZE = 1000
EMBEDDING_SIZE = 1536
SPLITTER_MAX_TOKENS = 1800
SPLITTER_OVERLAP = 50
NUM_NEIGHBORS = 4
HTTP_TIMEOUT = 20
HTTP_MAX_REDIRECTS = 5
HTTP_MAX_RETIES = 2
DOC_TOKEN_LIMIT = 7000  # Maximum tokens per document for embeddings
RAG_PROMPT_LENGTH = 320
DEFAULT_MAX_EMBEDDING_TOKENS = 300000
BUFFER = 15000  # Buffer for the total tokens in the embeddings batch
MAX_NR_DOCS = 1000
TOKENS_DISTANCE_TO_LIMIT = 200

PREDICTION_PROMPT = """
You will be evaluating the likelihood of an event based on a user's question and additional information from search results.
The user's question is: <user_prompt> {USER_PROMPT} </user_prompt>

The additional background information that may be relevant to the question is:
<additional_information> {ADDITIONAL_INFORMATION} </additional_information>

Carefully consider the user's question and the additional information provided. Then, think through the following:
- The probability that the event specified in the user's question will happen (p_yes)
- The probability that the event will not happen (p_no)
- Your confidence level in your prediction
- How useful was the additional information in allowing you to make a prediction (info_utility)

Provide your final scores in the following format: <p_yes>probability between 0 and 1</p_yes> <p_no>probability between 0 and 1</p_no>
your confidence level between 0 and 1 <info_utility>utility of the additional information between 0 and 1</info_utility>

Remember, p_yes and p_no should add up to 1.

Your response should be structured as follows:
<p_yes></p_yes>
<p_no></p_no>
<info_utility></info_utility>
<confidence></confidence>
<analysis></analysis>
"""

URL_QUERY_PROMPT = """
Here is the user prompt: {USER_PROMPT}

Please read the prompt carefully and identify the key pieces of information that need to be searched for in order to comprehensively address the topic.

Brainstorm a list of {NUM_QUERIES} different search queries that cover various aspects of the user prompt. Each query should be focused on a specific sub-topic or question related to the overarching prompt.

Please write each search query inside its own tags, like this: example search query here

The queries should be concise while still containing enough information to return relevant search results. Focus the queries on gathering factual information to address the prompt rather than opinions.

After you have written all {NUM_QUERIES} search queries, please submit your final response.

<queries></queries>
"""

SYSTEM_PROMPT = """You are a world class algorithm for generating structured output from a given input."""


<<<<<<< HEAD
class ExtendedDocument(BaseModel):
=======
class Document(BaseModel):
    """Document model"""

>>>>>>> c4df7b4d
    text: str
    url: str
    tokens: PositiveInt = 0
    embedding: Optional[List[float]] = None


# Clean text by removing emojis and non-printable characters.
def clean_text(text: str) -> str:
    """Remove emojis and non-printable characters, collapse whitespace."""
    emoji_pattern = re.compile(
        "[\U0001f600-\U0001f64f"
        "\U0001f300-\U0001f5ff"
        "\U0001f680-\U0001f6ff"
        "\U0001f1e0-\U0001f1ff"
        "]+",
        flags=re.UNICODE,
    )
    text = emoji_pattern.sub("", text)
    # Decode using UTF-8, replacing invalid bytes
    text = text.encode("utf-8", "replace").decode("utf-8", "replace")
    text = "".join(ch for ch in text if ch.isprintable())
    # Collapse whitespace
    text = re.sub(r"\s+", " ", text).strip()
    return text


# Utility: truncate text to a maximum number of tokens.
def truncate_text(text: str, model: str, max_tokens: int) -> str:
    """Truncate text to the first max_tokens tokens based on model encoding."""
    enc = encoding_for_model(model)
    token_ids = enc.encode(text)
    if len(token_ids) <= max_tokens:
        return text
    return enc.decode(token_ids[:max_tokens])


def get_max_embeddings_tokens(model: str) -> int:
    """Get the maximum number of tokens for embeddings based on the model."""
    if model in LLM_SETTINGS:
        # Maximum tokens for the embeddings batch
        # there are models with values under 300000
        limit_max_tokens = min(
            LLM_SETTINGS[model]["limit_max_tokens"], DEFAULT_MAX_EMBEDDING_TOKENS
        )
        return limit_max_tokens - RAG_PROMPT_LENGTH - BUFFER
    else:
        raise ValueError(f"Model {model} not found in LLM settings.")


# Utility: count tokens using model-specific tokenizer
def count_tokens(text: str, model: str) -> int:
    """Count the number of tokens in a text."""
    # Check if we're using a Claude model and we have an active client
    if "claude" in model.lower() and client and client.llm_provider == "anthropic":
        try:
            # Use Anthropic's tokenizer when available
            response = client.messages.count_tokens(
                model=model, messages=[{"role": "user", "content": text}]
            )
            return response.input_tokens
        except (AttributeError, Exception):
            # Fallback if the method doesn't exist or fails
            print("Using fallback enconding for Claude models")
            enc = get_encoding("cl100k_base")
            return len(enc.encode(text))
    # Workaround since tiktoken does not have support yet for gpt4.1
    # https://github.com/openai/tiktoken/issues/395
    if model == "gpt-4.1-2025-04-14":
        enc = get_encoding("o200k_base")
    else:
        enc = encoding_for_model(model)
    return len(enc.encode(text))


def multi_queries(
    prompt: str,
    model: str,
    num_queries: int,
    counter_callback: Optional[Callable] = None,
    temperature: float = LLM_SETTINGS["claude-3-5-sonnet-20240620"]["temperature"],
    max_tokens: int = LLM_SETTINGS["claude-3-5-sonnet-20240620"]["default_max_tokens"],
) -> Tuple[List[str], Optional[Callable]]:
    """Generate multiple queries for fetching information from the web."""
    if not client:
        raise RuntimeError("Client not initialized")

    url_query_prompt = URL_QUERY_PROMPT.format(
        USER_PROMPT=prompt, NUM_QUERIES=num_queries
    )

    messages = [
        {"role": "user", "content": url_query_prompt},
        {"role": "system", "content": SYSTEM_PROMPT},
    ]

    response = client.completions(
        model=model,
        messages=messages,
        temperature=temperature,
        max_tokens=max_tokens,
    )
    if not response or response.content is None:
        raise RuntimeError("Response not found")
    if counter_callback:
        counter_callback(
            input_tokens=response.usage.prompt_tokens,
            output_tokens=response.usage.completion_tokens,
            model=model,
            token_counter=count_tokens,
        )
    queries = parser_query_response(response.content, num_queries=num_queries)
    queries.append(prompt)

    return queries, counter_callback


def parser_query_response(response: str, num_queries: int = 5) -> List[str]:
    """Parse the response from the query generation model with optional enhancements."""
    queries = response.split("<queries>")[1].split("</queries>")[0].split("\n")
    parsed_queries = [query.strip() for query in queries if query.strip()]
    enhanced_queries = []

    for query in parsed_queries:
        if query[0].isdigit():
            query = ". ".join(query.split(". ")[1:])
        query = query.replace('"', "")
        enhanced_queries.append(query)

    if len(enhanced_queries) == num_queries * 2:
        enhanced_queries = enhanced_queries[::2]

    # Remove doubel quotes from the queries
    final_queries = [query.replace('"', "") for query in enhanced_queries]

    # if there are any xml tags in the queries, remove them
    final_queries = [re.sub(r"<[^>]*>", "", query) for query in final_queries]

    return final_queries


def search_google(query: str, api_key: str, engine: str, num: int) -> List[str]:
    """Search Google for the given query."""
    service = build("customsearch", "v1", developerKey=api_key)
    search = (
        service.cse()  # pylint: disable=no-member
        .list(
            q=query,
            cx=engine,
            num=num,
        )
        .execute()
    )
    return [result["link"] for result in search["items"]]


def get_urls_from_queries(
    queries: List[str], api_key: str, engine: str, num: int
) -> List[str]:
    """Get URLs from search engine queries"""
    results = []
    for query in queries:
        try:
            for url in search_google(
                query=query,
                api_key=api_key,
                engine=engine,
                num=num,
            ):
                results.append(url)
        except Exception:
            pass
    unique_results = list(set(results))
    return unique_results


def extract_text(
    html: str,
    num_words: Optional[int] = None,
) -> Optional[Document]:
    """Extract text from a single HTML document"""
    text = ReadabilityDocument(html).summary()

    # use html2text to convert HTML to markdown
    text = md(text, heading_style="ATX")

    if text is None:
        return None

    if num_words:
        text = " ".join(text.split()[:num_words])
    else:
        text = " ".join(text.split())

    doc = ExtendedDocument(text=text, url="")
    return doc


def extract_text_from_pdf(
    url: str, num_words: Optional[int] = None
) -> Optional[Document]:
    """Extract text from a PDF document at the given URL."""
    try:
        response = requests.get(url, timeout=HTTP_TIMEOUT)
        response.raise_for_status()

        if "application/pdf" not in response.headers.get("Content-Type", ""):
            raise ValueError("URL does not point to a PDF document")

        with BytesIO(response.content) as pdf_file:
            reader = PyPDF2.PdfReader(pdf_file)
            text = ""
            for page in reader.pages:
                text += page.extract_text()

        doc = ExtendedDocument(
            text=text[:num_words] if num_words else text, date="", url=url
        )
        print(f"Using PDF: {url}: {doc.text[:300]}...")
        return doc

    except Exception as e:
        print(f"An error occurred: {e}")
        return None


def process_in_batches(
    urls: List[str],
    window: int = 5,
    timeout: int = HTTP_TIMEOUT,
    max_redirects: int = HTTP_MAX_REDIRECTS,
    retries: int = HTTP_MAX_RETIES,
) -> Generator[List[Tuple[Optional[Future], str]], None, None]:
    """Iter URLs in batches with improved error handling and retry mechanism."""
    session: requests.Session
    with ThreadPoolExecutor() as executor, requests.Session() as session:
        session.max_redirects = max_redirects
        for i in range(0, len(urls), window):
            batch = urls[i : i + window]
            futures = []
            for url in batch:
                future = None
                attempt = 0
                while attempt < retries:
                    try:
                        future = executor.submit(session.get, url, timeout=timeout)
                        break
                    except (TooManyRedirects, RequestException) as e:
                        print(f"Attempt {attempt + 1} failed for {url}: {e}")
                        attempt += 1
                        if attempt == retries:
                            print(f"Max retries reached for {url}. Moving to next URL.")
                futures.append((future, url))
            yield futures


def extract_texts(
    urls: List[str], num_words: Optional[int] = None
) -> List[ExtendedDocument]:
    """Extract texts from URLs with improved error handling, excluding failed URLs."""
    extracted_texts = []
    for batch in process_in_batches(urls=urls) or []:
        for future, url in batch:
            if future is None:
                continue
            try:
                result = future.result()
                if not result:
                    print(f"No result returned for {url}")
                    continue
                if isinstance(result, requests.Response) and result.status_code == 200:
                    # Check if URL ends with .pdf or content starts with %PDF
                    is_pdf = url.endswith(".pdf") or result.content[:4] == b"%PDF"
                    doc = (
                        extract_text_from_pdf(url, num_words=num_words)
                        if is_pdf
                        else extract_text(html=result.text, num_words=num_words)
                    )

                    if doc:
                        doc.url = url
                        extracted_texts.append(doc)
            except Exception as e:
                print(f"Error processing {url}: {e}")
                continue
    return extracted_texts


def find_similar_chunks(
    query: str, docs_with_embeddings: List[ExtendedDocument], k: int = 4
) -> List:
    """Similarity search to find similar chunks to a query"""
    if not client_embedding:
        raise RuntimeError("Embeddings not intialized")
    query_embedding = (
        client_embedding.embeddings(
            model=EMBEDDING_MODEL,
            input_=query,
        )
        .data[0]
        .embedding
    )

    index = faiss.IndexFlatIP(EMBEDDING_SIZE)  # pylint: disable=no-value-for-parameter
    index.add(  # pylint: disable=no-value-for-parameter
        np.array([doc.embedding for doc in docs_with_embeddings])
    )
    _, indices = index.search(  # pylint: disable=no-value-for-parameter
        np.array([query_embedding]), k
    )

    return [docs_with_embeddings[i] for i in indices[0]]


def get_embeddings(
    split_docs: List[ExtendedDocument], model: str
) -> List[ExtendedDocument]:
    """Get embeddings for the split documents: clean, truncate, then batch by token count."""
    # Preprocess each document: clean and truncate to DOC_TOKEN_LIMIT
    # Filter out any documents that exceed the maximum token limit individually
    filtered_docs = []
    total_tokens_count = 0
    max_embeddings_tokens = get_max_embeddings_tokens(model)
    for doc in split_docs:
        # if we are very close to the limit then break the loop
        if max_embeddings_tokens - total_tokens_count < TOKENS_DISTANCE_TO_LIMIT:
            break
        cleaned = clean_text(doc.text)
        # TODO we could summarize instead of truncating
        doc.text = truncate_text(cleaned, EMBEDDING_MODEL, DOC_TOKEN_LIMIT)
        # filter empty strings
        doc.text = doc.text.strip()
        doc.tokens = count_tokens(doc.text, EMBEDDING_MODEL)
        if total_tokens_count + doc.tokens > max_embeddings_tokens:
            continue
        if doc.text:
            filtered_docs.append(doc)
            total_tokens_count += doc.tokens

    # Process documents in batches that respect the total token limit
    processed_docs = []
    i = 0
    while i < len(filtered_docs):
        current_batch_docs = []
        current_batch_tokens = 0

        while i < len(filtered_docs):
            doc = filtered_docs[i]
            if doc.tokens == 0:
                doc.tokens = count_tokens(doc.text, EMBEDDING_MODEL)

            if current_batch_tokens + doc.tokens > max_embeddings_tokens:
                break

            current_batch_docs.append(doc)
            current_batch_tokens += doc.tokens
            i += 1

        if not current_batch_docs:
            # This should not happen after filtering, but just in case
            i += 1
            continue
        batch_texts = [doc.text for doc in current_batch_docs]

        if not client_embedding:
            raise RuntimeError("Embeddings not intialized")
        response = client_embedding.embeddings(
            model=EMBEDDING_MODEL,
            input_=batch_texts,
        )

        for j, emb in enumerate(response.data):
            assert j == emb.index, "Embeddings response out-of-order"
            current_batch_docs[j].embedding = emb.embedding
            processed_docs.append(current_batch_docs[j])

    return processed_docs


def recursive_character_text_splitter(
    text: str, max_tokens: int, overlap: int
) -> List[str]:
    """Splits the input text into chunks of size `max_tokens`, with an overlap between chunks."""
    if len(text) <= max_tokens:
        return [text]
    return [text[i : i + max_tokens] for i in range(0, len(text), max_tokens - overlap)]


def fetch_additional_information(
    prompt: str,
    model: str,
    google_api_key: Optional[str],
    google_engine_id: Optional[str],
    counter_callback: Optional[Callable] = None,
    source_links: Optional[Dict] = None,
    num_urls: int = DEFAULT_NUM_URLS,
    num_queries: int = DEFAULT_NUM_QUERIES,
    temperature: float = LLM_SETTINGS["claude-3-5-sonnet-20240620"]["temperature"],
    max_tokens: int = LLM_SETTINGS["claude-3-5-sonnet-20240620"]["default_max_tokens"],
) -> Tuple[str, Optional[Callable[[int, int, str], None]]]:
    """Fetch additional information to help answer the user prompt."""
    if not google_api_key:
        raise RuntimeError("Google API key not found")
    if not google_engine_id:
        raise RuntimeError("Google Engine Id not found")

    # generate multiple queries for fetching information from the web

    try:
        queries, counter_callback = multi_queries(
            prompt=prompt,
            model=model,
            num_queries=num_queries,
            counter_callback=counter_callback,
            temperature=temperature,
            max_tokens=max_tokens,
        )
        print(f"Queries: {queries}")
    except Exception as e:
        print(f"Error generating queries: {e}")
        queries = [prompt]

    # get the top URLs for the queries
    if not source_links:
        urls = get_urls_from_queries(
            queries=queries,
            api_key=google_api_key,
            engine=google_engine_id,
            num=NUM_URLS_PER_QUERY,
        )
        print(f"URLs: {urls}")

        urls = list(set(urls))

        # Extract text and dates from the URLs
        docs = extract_texts(
            urls=urls,
        )
    else:
        docs = []
        for url, content in islice(source_links.items(), num_urls or len(source_links)):
            doc = extract_text(html=content)
            if doc:
                doc.url = url
                docs.append(doc)

    # Remove None values from the list
    docs = [doc for doc in docs if doc]

    # remove empty documents ""
    filtered_docs = [doc for doc in docs if hasattr(doc, "text") and doc.text != ""]

    # Chunk the documents
    split_docs = []
    for doc in filtered_docs:
        try:
            t = recursive_character_text_splitter(
                doc.text, SPLITTER_CHUNK_SIZE, SPLITTER_OVERLAP
            )
            split_docs.extend(
                [ExtendedDocument(text=chunk, url=doc.url) for chunk in t]
            )
        except Exception as e:
            print(f"Error splitting document: {e}")
            continue

    # Remove None values from the list
    split_docs = [doc for doc in split_docs if doc]
    print(f"Split Docs: {len(split_docs)}")
    if len(split_docs) > MAX_NR_DOCS:
        # truncate the split_docs to the first MAX_NR_DOCS documents
        split_docs = split_docs[:MAX_NR_DOCS]
    # Embed the documents
    docs_with_embeddings = get_embeddings(split_docs, model)

    # Find similar chunks
    similar_chunks = find_similar_chunks(
        query=prompt,
        docs_with_embeddings=docs_with_embeddings,
        k=NUM_NEIGHBORS,
    )
    print(f"Similar Chunks: {len(similar_chunks)}")

    # Format the additional information
    additional_information = "\n".join(
        [
            f"ARTICLE {i}, URL: {doc.url}, CONTENT: {doc.text}\n"
            for i, doc in enumerate(similar_chunks)
        ]
    )

    return additional_information, counter_callback


def extract_question(prompt: str) -> str:
    """Uses regexp to extract question from the prompt"""
    pattern = r"\"(.*?)\""
    try:
        question = re.findall(pattern, prompt)[0]
    except Exception as e:
        print(f"Error extracting question: {e}")
        question = prompt

    return question


def parser_prediction_response(response: str) -> str:
    """Parse the response from the prediction model."""
    tags = ["p_yes", "p_no", "info_utility", "confidence"]
    results = {}

    for key in tags:
        try:
            value_str = response.split(f"<{key}>")[1].split(f"</{key}>")[0].strip()
            value = float(value_str)
            results[key] = value
        except Exception as e:
            print("Not a valid answer from the model")
            print(f"response = {response}")
            raise ValueError(f"Error for {key}: {value}") from e

    return json.dumps(results)


@with_key_rotation
def run(**kwargs: Any) -> Tuple[Optional[str], Any, Optional[Dict[str, Any]], Any]:
    """Run the task"""
    tool = kwargs["tool"]
    model = kwargs.get("model")
    if model is None:
        raise ValueError("Model must be specified in kwargs")

    if "claude" in tool:  # maintain backwards compatibility
        model = "claude-3-5-sonnet-20240620"
    print(f"MODEL for prediction request rag: {model}")
    with LLMClientManager(kwargs["api_keys"], model, embedding_provider="openai"):
        prompt = extract_question(kwargs["prompt"])
        max_tokens = kwargs.get("max_tokens", LLM_SETTINGS[model]["default_max_tokens"])
        temperature = kwargs.get("temperature", LLM_SETTINGS[model]["temperature"])
        num_urls = kwargs.get("num_urls", DEFAULT_NUM_URLS)
        num_queries = kwargs.get("num_queries", DEFAULT_NUM_QUERIES)
        counter_callback = kwargs.get("counter_callback", None)
        api_keys = kwargs.get("api_keys", {})
        google_api_key = api_keys.get("google_api_key", None)
        google_engine_id = api_keys.get("google_engine_id", None)
        if not client:
            raise RuntimeError("Client not initialized")

        # Make sure the model is supported
        if model not in ALLOWED_MODELS:
            raise ValueError(f"Model {model} not supported.")

        # make sure the tool is supported
        if tool not in ALLOWED_TOOLS:
            raise ValueError(f"Tool {tool} not supported.")

        additional_information, counter_callback = fetch_additional_information(
            prompt=prompt,
            model=model,
            google_api_key=google_api_key,
            google_engine_id=google_engine_id,
            counter_callback=counter_callback,
            source_links=kwargs.get("source_links", None),
            num_urls=num_urls,
            num_queries=num_queries,
            temperature=temperature,
            max_tokens=max_tokens,
        )

        # Generate the prediction prompt
        prediction_prompt = PREDICTION_PROMPT.format(
            ADDITIONAL_INFORMATION=additional_information,
            USER_PROMPT=prompt,
        )

        # Generate the prediction
        messages = [
            {"role": "system", "content": SYSTEM_PROMPT},
            {"role": "user", "content": prediction_prompt},
        ]

        response = client.completions(
            model=model,
            messages=messages,
            temperature=temperature,
            max_tokens=max_tokens,
        )
        if not response or response.content is None:
            return (
                "Response Not Valid",
                prediction_prompt,
                None,
                counter_callback,
            )

        if counter_callback:
            counter_callback(
                input_tokens=response.usage.prompt_tokens,
                output_tokens=response.usage.completion_tokens,
                model=model,
                token_counter=count_tokens,
            )

        results = parser_prediction_response(response.content)
        return results, prediction_prompt, None, counter_callback<|MERGE_RESOLUTION|>--- conflicted
+++ resolved
@@ -372,13 +372,9 @@
 SYSTEM_PROMPT = """You are a world class algorithm for generating structured output from a given input."""
 
 
-<<<<<<< HEAD
 class ExtendedDocument(BaseModel):
-=======
-class Document(BaseModel):
     """Document model"""
 
->>>>>>> c4df7b4d
     text: str
     url: str
     tokens: PositiveInt = 0
@@ -557,7 +553,7 @@
 def extract_text(
     html: str,
     num_words: Optional[int] = None,
-) -> Optional[Document]:
+) -> Optional[ExtendedDocument]:
     """Extract text from a single HTML document"""
     text = ReadabilityDocument(html).summary()
 
@@ -578,7 +574,7 @@
 
 def extract_text_from_pdf(
     url: str, num_words: Optional[int] = None
-) -> Optional[Document]:
+) -> Optional[ExtendedDocument]:
     """Extract text from a PDF document at the given URL."""
     try:
         response = requests.get(url, timeout=HTTP_TIMEOUT)
