# -*- coding: utf-8 -*-
# ------------------------------------------------------------------------------
#
#   Copyright 2024 Valory AG
#
#   Licensed under the Apache License, Version 2.0 (the "License");
#   you may not use this file except in compliance with the License.
#   You may obtain a copy of the License at
#
#       http://www.apache.org/licenses/LICENSE-2.0
#
#   Unless required by applicable law or agreed to in writing, software
#   distributed under the License is distributed on an "AS IS" BASIS,
#   WITHOUT WARRANTIES OR CONDITIONS OF ANY KIND, either express or implied.
#   See the License for the specific language governing permissions and
#   limitations under the License.
#
# ------------------------------------------------------------------------------

"""This module implements a Mech tool for binary predictions."""
import functools
import json
import re
import time
from concurrent.futures import Future, ThreadPoolExecutor
from io import BytesIO
from itertools import islice
from typing import Any, Callable, Dict, Generator, List, Optional, Tuple, Union

import PyPDF2
import anthropic
import faiss
import googleapiclient
import numpy as np
import openai
import requests
from googleapiclient.discovery import build
from markdownify import markdownify as md
from pydantic import BaseModel
from readability import Document as ReadabilityDocument
from requests.exceptions import RequestException, TooManyRedirects
from tiktoken import encoding_for_model, get_encoding


<<<<<<< HEAD
MechResponseWithKeys = Tuple[str, Optional[str], Optional[Dict[str, Any]], Any, Any]
MechResponse = Tuple[str, Optional[str], Optional[Dict[str, Any]], Any]
=======
MechResponse = Tuple[str, Optional[str], Optional[Dict[str, Any]], Any, Any]
from itertools import islice


def get_model_encoding(model: str):
    """Get the appropriate encoding for a model."""
    # Workaround since tiktoken does not have support yet for gpt4.1
    # https://github.com/openai/tiktoken/issues/395
    if model == "gpt-4.1-2025-04-14":
        return get_encoding("o200k_base")

    return encoding_for_model(model)
>>>>>>> 84bbba0c


def with_key_rotation(func: Callable) -> Callable:
    """
    Decorator that retries a function with API key rotation on failure.

    :param func: The function to be decorated.
    :type func: Callable
    :returns: Callable -- the wrapped function that handles retries with key rotation.
    """

    @functools.wraps(func)
    def wrapper(*args: Any, **kwargs: Any) -> MechResponseWithKeys:
        # this is expected to be a KeyChain object,
        # although it is not explicitly typed as such
        api_keys = kwargs["api_keys"]
        retries_left: Dict[str, int] = api_keys.max_retries()

        def execute() -> MechResponseWithKeys:
            """Retry the function with a new key."""
            try:
                result: MechResponse = func(*args, **kwargs)
                return result + (api_keys,)
            except anthropic.RateLimitError as e:
                # try with a new key again
                service = "anthropic"
                if retries_left[service] <= 0:
                    raise e
                retries_left[service] -= 1
                api_keys.rotate(service)
                return execute()
            except openai.RateLimitError as e:
                # try with a new key again
                if retries_left["openai"] <= 0 and retries_left["openrouter"] <= 0:
                    raise e
                retries_left["openai"] -= 1
                retries_left["openrouter"] -= 1
                api_keys.rotate("openai")
                api_keys.rotate("openrouter")
                return execute()
            except googleapiclient.errors.HttpError as e:
                # try with a new key again
                rate_limit_exceeded_code = 429
                if e.status_code != rate_limit_exceeded_code:
                    raise e
                service = "google_api_key"
                if retries_left[service] <= 0:
                    raise e
                retries_left[service] -= 1
                api_keys.rotate(service)
                return execute()
            except Exception as e:
                return str(e), "", None, None, api_keys

        mech_response = execute()
        return mech_response

    return wrapper


class LLMClientManager:
    """Client context manager for LLMs."""

    def __init__(self, api_keys: Dict, model: str, embedding_provider: str):
        """Initializes with API keys, model, and embedding provider. Sets the LLM provider based on the model."""
        self.api_keys = api_keys
        self.embedding_provider = embedding_provider
        if "gpt" in model:
            self.llm_provider = "openai"
        elif "claude" in model:
            self.llm_provider = "anthropic"
        else:
            self.llm_provider = "openrouter"

    def __enter__(self) -> List:
        """Initializes and returns LLM and embedding clients."""
        clients = []
        global client
        if self.llm_provider and client is None:
            client = LLMClient(self.api_keys, self.llm_provider)
            clients.append(client)
        global client_embedding
        if self.embedding_provider and client_embedding is None:
            client_embedding = LLMClient(self.api_keys, self.embedding_provider)
            clients.append(client_embedding)
        return clients

    def __exit__(self, exc_type: Any, exc_value: Any, traceback: Any) -> None:
        """Closes the LLM client"""
        global client
        if client is not None:
            client.client.close()
            client = None


# pylint: disable=too-few-public-methods
class Usage:
    """Usage class."""

    def __init__(
        self,
        prompt_tokens: Optional[Any] = None,
        completion_tokens: Optional[Any] = None,
    ):
        """Initializes with prompt tokens and completion tokens."""
        self.prompt_tokens = prompt_tokens
        self.completion_tokens = completion_tokens


# pylint: disable=too-few-public-methods
class LLMResponse:
    """Response class."""

    def __init__(self, content: Optional[str] = None, usage: Optional[Usage] = None):
        """Initializes with content and usage class."""
        self.content = content
        self.usage = Usage()


class LLMClient:
    """Client for LLMs."""

    def __init__(self, api_keys: Dict, llm_provider: str):
        """Initializes with API keys, model, and embedding provider. Sets the LLM provider based on the model."""
        self.api_keys = api_keys
        self.llm_provider = llm_provider
        if self.llm_provider == "anthropic":
            self.client = anthropic.Anthropic(api_key=self.api_keys["anthropic"])  # type: ignore
        if self.llm_provider == "openai":
            self.client = openai.OpenAI(api_key=self.api_keys["openai"])  # type: ignore
        if self.llm_provider == "openrouter":
            self.client = openai.OpenAI(
                base_url="https://openrouter.ai/api/v1",
                api_key=self.api_keys["openrouter"],  # type: ignore
            )

    def completions(
        self,
        model: str,
        messages: List = [],  # noqa: B006
        timeout: Optional[Union[float, int]] = None,
        temperature: Optional[float] = None,
        top_p: Optional[float] = None,
        n: Optional[int] = None,
        stop: Any = None,
        max_tokens: Optional[float] = None,
    ) -> Optional[LLMResponse]:
        """Generate a completion from the specified LLM provider using the given model and messages."""
        if self.llm_provider == "anthropic":
            # anthropic can't take system prompt in messages
            for i in range(len(messages) - 1, -1, -1):
                if messages[i]["role"] == "system":
                    system_prompt = messages[i]["content"]
                    del messages[i]

            response_provider = (
                self.client.messages.create(  # pylint: disable=no-member
                    model=model,
                    messages=messages,
                    system=system_prompt,
                    temperature=temperature,
                    max_tokens=max_tokens,
                )
            )
            response = LLMResponse()
            response.content = response_provider.content[0].text
            response.usage.prompt_tokens = response_provider.usage.input_tokens
            response.usage.completion_tokens = response_provider.usage.output_tokens
            return response

        if self.llm_provider in ["openai", "openrouter"]:
            response_provider = self.client.chat.completions.create(
                model=model,
                messages=messages,
                temperature=temperature,
                max_tokens=max_tokens,
                n=1,
                timeout=150,
                stop=None,
            )
            response = LLMResponse()
            response.content = response_provider.choices[0].message.content
            response.usage.prompt_tokens = response_provider.usage.prompt_tokens
            response.usage.completion_tokens = response_provider.usage.completion_tokens
            return response

<<<<<<< HEAD
        return None

    def embeddings(self, model: Any, input_: Any) -> Any:
        """Retrieves embeddings from OpenAI or OpenRouter models."""
        if self.llm_provider in ("openai", "openrouter"):
=======
    def embeddings(self, model, input):
        if self.llm_provider not in ["openai", "openrouter"]:
            print("Only OpenAI embeddings supported currently.")
            return None

        try:
>>>>>>> 84bbba0c
            response = self.client.embeddings.create(
                model=EMBEDDING_MODEL,
                input=input_,
            )
            return response
<<<<<<< HEAD
        print("Only OpenAI embeddings supported currently.")
        return None
=======
        except Exception as e:
            raise ValueError(f"Error while generating the embeddings for the docs {e}")
>>>>>>> 84bbba0c


client: Optional[LLMClient] = None
client_embedding: Optional[LLMClient] = None

LLM_SETTINGS = {
    "gpt-3.5-turbo-0125": {
        "default_max_tokens": 500,
        "limit_max_tokens": 4096,
        "temperature": 0,
    },
    "gpt-4-0125-preview": {
        "default_max_tokens": 500,
        "limit_max_tokens": 8192,
        "temperature": 0,
    },
    "gpt-4o-2024-08-06": {
        "default_max_tokens": 500,
        "limit_max_tokens": 4096,
        "temperature": 0,
    },
    "gpt-4.1-2025-04-14": {
        "default_max_tokens": 4096,
        "limit_max_tokens": 1_047_576,
        "temperature": 0,
    },
    "claude-3-haiku-20240307": {
        "default_max_tokens": 1000,
        "limit_max_tokens": 200_000,
        "temperature": 0,
    },
    "claude-3-5-sonnet-20240620": {
        "default_max_tokens": 1000,
        "limit_max_tokens": 200_000,
        "temperature": 0,
    },
    "claude-3-opus-20240229": {
        "default_max_tokens": 1000,
        "limit_max_tokens": 200_000,
        "temperature": 0,
    },
    "databricks/dbrx-instruct:nitro": {
        "default_max_tokens": 500,
        "limit_max_tokens": 32_768,
        "temperature": 0,
    },
    "nousresearch/nous-hermes-2-mixtral-8x7b-sft": {
        "default_max_tokens": 1000,
        "limit_max_tokens": 32_000,
        "temperature": 0,
    },
}
ALLOWED_TOOLS = [
    "prediction-request-reasoning",
    # LEGACY
    "prediction-request-reasoning-claude",
]
ALLOWED_MODELS = list(LLM_SETTINGS.keys())
DEFAULT_NUM_URLS = 3
DEFAULT_NUM_QUERIES = 3
SPLITTER_CHUNK_SIZE = 300
SPLITTER_OVERLAP = 50
EMBEDDING_MODEL = "text-embedding-3-large"
EMBEDDING_BATCH_SIZE = 1000
EMBEDDING_SIZE = 3072
EMBEDDING_CTX_LENGTH = 8191  # for this embedding model
NUM_NEIGHBORS = 3
BUFFER_TOKENS = 250
HTTP_TIMEOUT = 20
HTTP_MAX_REDIRECTS = 5
HTTP_MAX_RETIES = 2
DEFAULT_RETRIES = 3
DEFAULT_DELAY = 2

DOC_TOKEN_LIMIT = 7000  # Maximum tokens per document for embeddings
# Reasoning prompt has around 250 tokens so we adjust the max tokens accordingly
# to avoid exceeding the limit when adding reasoning
PREDICTION_PROMPT_LENGTH = 500
BUFFER = 15000  # Buffer to avoid exceeding the limit when adding reasoning
# This is a rough estimate, actual token count may vary based on the model and text
MAX_EMBEDDING_TOKENS = (
    300000 - PREDICTION_PROMPT_LENGTH - BUFFER  # Total tokens for embeddings
)  # Maximum total tokens per embeddings batch
MAX_NR_DOCS = 1000
TOKENS_DISTANCE_TO_LIMIT = 200


class Document(BaseModel):
    """Document model"""

    text: str
    url: str
    tokens: int = 0
    embedding: Optional[List[float]] = None


URL_QUERY_PROMPT = """
Here is the user prompt: {USER_PROMPT}

Please read the prompt carefully and identify the key pieces of information that need to be searched for in order to comprehensively address the topic.

Brainstorm a list of {NUM_QUERIES} different search queries that cover various aspects of the user prompt. Each query should be focused on a specific sub-topic or question related to the overarching prompt.

Please write each search query inside its own tags, like this: example search query here

The queries should be concise while still containing enough information to return relevant search results. Focus the queries on gathering factual information to address the prompt rather than opinions.

After you have written all {NUM_QUERIES} search queries, please submit your final response.

<queries></queries>
"""


PREDICTION_PROMPT = """
You will be evaluating the likelihood of an event based on a user's question and reasoning provided by another AI.
The user's question is: <user_input> {USER_INPUT} </user_input>

The reasoning from the other AI is: {REASONING}

Carefully consider the user's question and the provided reasoning. Then, think through the following:
 - The probability that the event specified in the user's question will happen (p_yes)
 - The probability that the event will not happen (p_no)
 - Your confidence level in your prediction
 - How useful the reasoning was in helping you make your prediction (info_utility)

Provide your final scores in the following format: <p_yes>probability between 0 and 1</p_yes> <p_no>probability between 0 and 1</p_no>
your confidence level between 0 and 1 <info_utility>utility of the reasoning between 0 and 1</info_utility>

Remember, p_yes and p_no should add up to 1. Provide your reasoning for each score in the scratchpad before giving your final scores.

Your response should be structured as follows:
<p_yes></p_yes>
<p_no></p_no>
<info_utility></info_utility>
<confidence></confidence>
<analysis></analysis>
"""


REASONING_PROMPT = """
Here is the user's question: {USER_PROMPT}
Here is some additional information that may be relevant to answering the question: <additional_information> {ADDITIONAL_INFOMATION} </additional_information>

Please carefully read the user's question and the additional information provided. Think through the problem step-by-step, taking into account:

- The key details from the user's question, such as the specific event they are asking about and the date by which they want to know if it will occur
- Any relevant facts or context provided in the additional information that could help inform your reasoning
- Your own knowledge and analytical capabilities to reason through the likelihood of the event happening by the specified date

Explain your thought process and show your reasoning for why you believe the event either will or will not occur by the given date. Provide your response inside tags.
<reasoning></reasoning>
"""


MULTI_QUESTIONS_PROMPT = """
Your task is to take the following user question:
{USER_INPUT}

Generate 3 different versions of this question that capture different aspects, perspectives or phrasings of the original question. The goal is to help retrieve a broader set of relevant documents from a vector database by providing multiple ways of expressing the user's information need.

Please provide your output in the following XML tags:

<multiple_questions>
[First question version]
[Second question version]
[Third question version]
</multiple_questions>

Each question version should aim to surface different keywords, concepts or aspects of the original question while still being relevant to answering the user's core information need. Vary the phrasing and terminology used in each question. However, do not introduce any information that is not implied by the original question.

"""


SYSTEM_PROMPT = """You are a world class algorithm for generating structured output from a given input."""


def create_messages(
    user_content: str, system_content: str = SYSTEM_PROMPT
) -> List[Dict]:
    """Create standard message structure for LLM requests."""
    return [
        {"role": "system", "content": system_content},
        {"role": "user", "content": user_content},
    ]


def parser_query_response(response: str, num_queries: int = 5) -> List[str]:
    """Parse the response from the query generation model with optional enhancements."""
    queries = response.split("<queries>")[1].split("</queries>")[0].split("\n")
    parsed_queries = [query.strip() for query in queries if query.strip()]
    enhanced_queries = []

    for query in parsed_queries:
        if query[0].isdigit():
            query = ". ".join(query.split(". ")[1:])
        query = query.replace('"', "")
        enhanced_queries.append(query)

    if len(enhanced_queries) == num_queries * 2:
        enhanced_queries = enhanced_queries[::2]

    # Remove doubel quotes from the queries
    final_queries = [query.replace('"', "") for query in enhanced_queries]

    # if there are any xml tags in the queries, remove them
    final_queries = [re.sub(r"<[^>]*>", "", query) for query in final_queries]

    return final_queries


def parser_multi_questions_response(response: str) -> List[str]:
    """Parse the response from the multi questions generation model."""
    questions = (
        response.split("<multiple_questions>")[1]
        .split("</multiple_questions>")[0]
        .split("\n")
    )
    return [question.strip() for question in questions if question.strip()]


def parser_reasoning_response(response: str) -> str:
    """Parse the response from the reasoning model."""
    if "<reasoning>" not in response or "</reasoning>" not in response:
        print("Invalid response format: missing reasoning tags")
        return ""
    reasoning = response.split("<reasoning>")[1].split("</reasoning>")[0]
    return reasoning.strip()


def parser_prediction_response(response: str) -> str:
    """Parse the response from the prediction model."""
    tags = ["p_yes", "p_no", "info_utility", "confidence"]
    results = {}

    for key in tags:
        try:
            value_str = response.split(f"<{key}>")[1].split(f"</{key}>")[0].strip()
            value = float(value_str)
            results[key] = value
        except Exception as e:
            print("Not a valid answer from the model")
            print(f"response = {response}")
            raise ValueError(f"Error for {key}: {value}") from e

    return json.dumps(results)


def multi_queries(
    prompt: str,
    model: str,
    num_queries: int,
<<<<<<< HEAD
    counter_callback: Optional[Callable] = None,
    temperature: float = LLM_SETTINGS["gpt-4o-2024-08-06"]["temperature"],
    max_tokens: int = LLM_SETTINGS["gpt-4o-2024-08-06"]["default_max_tokens"],
) -> Tuple[List[str], Optional[Callable]]:
=======
    counter_callback: Optional[Callable[[int, int, str], None]] = None,
    temperature: Optional[float] = LLM_SETTINGS["gpt-4.1-2025-04-14"]["temperature"],
    max_tokens: Optional[int] = LLM_SETTINGS["gpt-4.1-2025-04-14"][
        "default_max_tokens"
    ],
) -> List[str]:
>>>>>>> 84bbba0c
    """Generate multiple queries for fetching information from the web."""
    if not client:
        raise RuntimeError("Client not initialized")

    url_query_prompt = URL_QUERY_PROMPT.format(
        USER_PROMPT=prompt, NUM_QUERIES=num_queries
    )
    messages = create_messages(user_content=url_query_prompt)

    response = client.completions(
        model=model,
        messages=messages,
        temperature=temperature,
        max_tokens=max_tokens,
    )
    if not response or response.content is None:
        raise RuntimeError("Response not found")
    if counter_callback:
        counter_callback(
            input_tokens=response.usage.prompt_tokens,
            output_tokens=response.usage.completion_tokens,
            model=model,
            token_counter=count_tokens,
        )
    queries = parser_query_response(response.content, num_queries=num_queries)
    queries.append(prompt)

    return queries, counter_callback


def search_google(query: str, api_key: str, engine: str, num: int) -> List[str]:
    """Search Google for the given query."""
    service = build("customsearch", "v1", developerKey=api_key)
    search = (
        service.cse()  # pylint: disable=no-member
        .list(
            q=query,
            cx=engine,
            num=num,
        )
        .execute()
    )
    return [result["link"] for result in search["items"]]


def get_urls_from_queries(
    queries: List[str], api_key: str, engine: str, num: int
) -> List[str]:
    """Get URLs from search engine queries"""
    results = []
    for query in queries:
        try:
            for url in search_google(
                query=query,
                api_key=api_key,
                engine=engine,
                num=num,
            ):
                results.append(url)
        except Exception:
            pass
    unique_results = list(set(results))
    return unique_results


def extract_text_from_pdf(
    url: str, num_words: Optional[int] = None
) -> Optional[Document]:
    """Extract text from a PDF document at the given URL."""
    try:
        response = requests.get(url, timeout=HTTP_TIMEOUT)
        response.raise_for_status()

        if "application/pdf" not in response.headers.get("Content-Type", ""):
            raise ValueError("URL does not point to a PDF document")

        with BytesIO(response.content) as pdf_file:
            reader = PyPDF2.PdfReader(pdf_file)
            text = ""
            for page in reader.pages:
                text += page.extract_text()

        doc = Document(text=text[:num_words] if num_words else text, date="", url=url)
        print(f"Using PDF: {url}: {doc.text[:300]}...")
        return doc

    except Exception as e:
        print(f"An error occurred: {e}")
        return None


def extract_text(
    html: str,
    num_words: Optional[int] = None,
) -> Optional[Document]:
    """Extract text from a single HTML document"""
    text = ReadabilityDocument(html).summary()

    # use html2text to convert HTML to markdown
    text = md(text, heading_style="ATX")

    if text is None:
        return None

    if num_words:
        text = " ".join(text.split()[:num_words])
    else:
        text = " ".join(text.split())

    doc = Document(text=text, url="")
    return doc


def extract_texts(urls: List[str], num_words: Optional[int] = None) -> List[Document]:
    """Extract texts from URLs with improved error handling, excluding failed URLs."""
    extracted_texts = []
    for batch in process_in_batches(urls=urls) or []:
        for future, url in batch:
            if future is None:
                continue
            try:
                result = future.result()
                if not result:
                    print(f"No result returned for {url}")
                    continue
                if isinstance(result, requests.Response):
                    if result.status_code == 200:
                        # Check if URL ends with .pdf or content starts with %PDF
                        if url.endswith(".pdf") or result.content[:4] == b"%PDF":
                            doc = extract_text_from_pdf(url, num_words=num_words)
                        else:
                            doc = extract_text(html=result.text, num_words=num_words)

                        if doc:
                            doc.url = url
                            extracted_texts.append(doc)
            except Exception as e:
                print(f"Error processing {url}: {e}")
                continue
    return extracted_texts


def process_in_batches(
    urls: List[str],
    window: int = 5,
    timeout: int = HTTP_TIMEOUT,
    max_redirects: int = HTTP_MAX_REDIRECTS,
    retries: int = HTTP_MAX_RETIES,
) -> Generator[List[Tuple[Optional[Future], str]], None, None]:
    """Iter URLs in batches with improved error handling and retry mechanism."""
    session: requests.Session
    with ThreadPoolExecutor() as executor, requests.Session() as session:
        session.max_redirects = max_redirects
        for i in range(0, len(urls), window):
            batch = urls[i : i + window]
            futures = []
            for url in batch:
                future = None
                attempt = 0
                while attempt < retries:
                    try:
                        future = executor.submit(session.get, url, timeout=timeout)
                        break
                    except (TooManyRedirects, RequestException) as e:
                        print(f"Attempt {attempt + 1} failed for {url}: {e}")
                        attempt += 1
                        if attempt == retries:
                            print(f"Max retries reached for {url}. Moving to next URL.")
                futures.append((future, url))
            yield futures


def recursive_character_text_splitter(
    text: str, max_tokens: int, overlap: int
) -> List[str]:
    """Splits the input text into chunks of size `max_tokens`, with an overlap between chunks."""
    if len(text) <= max_tokens:
        return [text]
    return [text[i : i + max_tokens] for i in range(0, len(text), max_tokens - overlap)]


def clean_text(text: str) -> str:
    """Remove emojis and non-printable characters, collapse whitespace."""
    emoji_pattern = re.compile(
        "["
        "\U0001f300-\U0001f5ff"
        "\U0001f600-\U0001f64f"
        "\U0001f680-\U0001f6ff"
        "\U0001f1e0-\U0001f1ff"
        "]+",
        flags=re.UNICODE,
    )
    text = emoji_pattern.sub("", text)
    # Decode using UTF-8, replacing invalid bytes
    text = text.encode("utf-8", "replace").decode("utf-8", "replace")
    text = "".join(ch for ch in text if ch.isprintable())
    text = re.sub(r"\s+", " ", text).strip()
    return text


def truncate_text(text: str, model: str, max_tokens: int) -> str:
    """Truncate text to the first max_tokens tokens based on model encoding."""
    enc = encoding_for_model(model)
    tokens = enc.encode(text)
    if len(tokens) <= max_tokens:
        return text
    return enc.decode(tokens[:max_tokens])


def get_embeddings(split_docs: List[Document]) -> List[Document]:
    """Get embeddings for the split documents: clean, truncate, then batch by token count."""
    if not client_embedding:
        raise RuntimeError("Embeddings not intialized")
    # Preprocess each document: clean and truncate to DOC_TOKEN_LIMIT
    # Filter out any documents that exceed the maximum token limit individually
    filtered_docs = []
    total_tokens_count = 0
    for doc in split_docs:
        # if we are very close to the limit then break the loop
        if MAX_EMBEDDING_TOKENS - total_tokens_count < TOKENS_DISTANCE_TO_LIMIT:
            break
        cleaned = clean_text(doc.text)
        # TODO we could summarize instead of truncating
        doc.text = truncate_text(cleaned, EMBEDDING_MODEL, DOC_TOKEN_LIMIT)
        # filter empty strings
        doc.text = doc.text.strip()
        doc.tokens = count_tokens(doc.text, EMBEDDING_MODEL)
        if total_tokens_count + doc.tokens > MAX_EMBEDDING_TOKENS:

            continue
        if doc.text:
            filtered_docs.append(doc)
            total_tokens_count += doc.tokens

    # Process documents in batches that respect the total token limit
    processed_docs = []
    i = 0
<<<<<<< HEAD
    while i < len(split_docs):
        current_batch_docs: List = []
=======
    while i < len(filtered_docs):
        current_batch_docs = []
>>>>>>> 84bbba0c
        current_batch_tokens = 0

        while i < len(filtered_docs):
            doc = filtered_docs[i]
            if doc.tokens == 0:
                doc.tokens = count_tokens(doc.text, EMBEDDING_MODEL)

            if current_batch_tokens + doc.tokens > MAX_EMBEDDING_TOKENS:
                break

            current_batch_docs.append(doc)
            current_batch_tokens += doc.tokens
            i += 1

        if not current_batch_docs:
            # This should not happen after filtering, but just in case
            i += 1
            continue
        batch_texts = [doc.text for doc in current_batch_docs]
        response = client_embedding.embeddings(
            model=EMBEDDING_MODEL,
            input_=batch_texts,
        )

        for j, emb in enumerate(response.data):
            assert j == emb.index, "Embeddings response out-of-order"
            current_batch_docs[j].embedding = emb.embedding
            processed_docs.append(current_batch_docs[j])

    return processed_docs


def find_similar_chunks(
    query: str, docs_with_embeddings: List[Document], k: int = 4
) -> List:
    """Similarity search to find similar chunks to a query"""
    if not client_embedding:
        raise RuntimeError("Embeddings not intialized")

    query_embedding = (
        client_embedding.embeddings(
            model=EMBEDDING_MODEL,
            input_=query,
        )
        .data[0]
        .embedding
    )

    index = faiss.IndexFlatIP(EMBEDDING_SIZE)  # pylint: disable=no-value-for-parameter
    index.add(  # pylint: disable=no-value-for-parameter
        np.array([doc.embedding for doc in docs_with_embeddings])
    )
    _, indices = index.search(  # pylint: disable=no-value-for-parameter
        np.array([query_embedding]), k
    )

    return [docs_with_embeddings[i] for i in indices[0]]


def multi_questions_response(
    prompt: str,
    model: str,
<<<<<<< HEAD
    temperature: float = LLM_SETTINGS["gpt-4o-2024-08-06"]["temperature"],
    max_tokens: int = LLM_SETTINGS["gpt-4o-2024-08-06"]["default_max_tokens"],
    counter_callback: Optional[Callable] = None,
) -> Tuple[List[str], Optional[Callable]]:
=======
    temperature: float = LLM_SETTINGS["gpt-4.1-2025-04-14"]["temperature"],
    max_tokens: int = LLM_SETTINGS["gpt-4.1-2025-04-14"]["default_max_tokens"],
    counter_callback: Optional[Callable[[int, int, str], None]] = None,
) -> List[str]:
>>>>>>> 84bbba0c
    """Generate multiple questions for fetching information from the web."""
    if not client:
        raise RuntimeError("Client not initialized")
    try:
        multi_questions_prompt = MULTI_QUESTIONS_PROMPT.format(USER_INPUT=prompt)
        messages = create_messages(user_content=multi_questions_prompt)

        response = client.completions(
            model=model,
            messages=messages,
            temperature=temperature,
            max_tokens=max_tokens,
        )
        if not response or response.content is None:
            raise RuntimeError("Response not found")

        if counter_callback:
            counter_callback(
                input_tokens=response.usage.prompt_tokens,
                output_tokens=response.usage.completion_tokens,
                model=model,
                token_counter=count_tokens,
            )

        # append the user's question to the list of questions
        multi_questions = parser_multi_questions_response(response.content)
        multi_questions.append(prompt)

        return multi_questions, counter_callback

    except Exception as e:
        print(f"Error generating multiple questions: {e}")
        return [prompt], counter_callback


def reciprocal_rank_refusion(similar_chunks: List[Document], k: int) -> List[Document]:
    """Reciprocal rank refusion to re-rank the similar chunks based on the text."""
    fused_chunks = {}
    for rank, doc in enumerate(similar_chunks):
        doc_text = doc.text
        if doc_text not in fused_chunks:
            fused_chunks[doc_text] = (doc, 0.0)
        fused_chunks[doc_text] = (doc, fused_chunks[doc_text][1] + 1 / (rank + 60))

    sorted_fused_chunks = sorted(
        fused_chunks.values(), key=lambda x: x[1], reverse=True
    )

    return [doc for doc, _ in sorted_fused_chunks[:k]]


def do_reasoning_with_retry(
    model: str,
    messages: List[Dict[str, str]],
    temperature: float,
    max_tokens: int,
    retries: int = DEFAULT_RETRIES,
    delay: int = DEFAULT_DELAY,
    counter_callback: Optional[Callable] = None,
) -> Tuple[str, Optional[Callable]]:
    """Attempt to do reasoning with retries on failure."""
    if not client:
        raise RuntimeError("Client not intialized")

    attempt = 0
    tool_errors = []
    while attempt < retries:
        try:
            response_reasoning = client.completions(
                model=model,
                messages=messages,
                temperature=temperature,
                max_tokens=max_tokens,
                n=1,
                timeout=90,
                stop=None,
            )
            if not response_reasoning or response_reasoning.content is None:
                return "", counter_callback

            if counter_callback is not None:
                counter_callback(
                    input_tokens=response_reasoning.usage.prompt_tokens,
                    output_tokens=response_reasoning.usage.completion_tokens,
                    model=model,
                    token_counter=count_tokens,
                )
            reasoning = parser_reasoning_response(response_reasoning.content)

            return reasoning, counter_callback
        except Exception as e:
            error = f"Attempt {attempt + 1} failed with error: {e}"
            time.sleep(delay)
            # join the tool errors with the exception message
            tool_errors.append(error)
            attempt += 1
    error_message = (
        f"Failed to generate prediction after retries:\n{chr(10).join(tool_errors)}"
    )
    raise Exception(error_message)


def count_tokens(text: str, model: str) -> int:
    """Count the number of tokens in a text."""
    enc = get_model_encoding(model)
    return len(enc.encode(text))


def fetch_additional_information(
    prompt: str,
    model: str,
    google_api_key: Optional[str],
    google_engine_id: Optional[str],
<<<<<<< HEAD
    counter_callback: Optional[Callable] = None,
    source_links: Optional[Dict] = None,
    num_urls: int = DEFAULT_NUM_URLS,
    num_queries: int = DEFAULT_NUM_QUERIES,
    temperature: float = LLM_SETTINGS["gpt-4o-2024-08-06"]["temperature"],
    max_tokens: int = LLM_SETTINGS["gpt-4o-2024-08-06"]["default_max_tokens"],
=======
    counter_callback: Optional[Callable[[int, int, str], None]] = None,
    source_links: Optional[List[str]] = None,
    num_urls: Optional[int] = DEFAULT_NUM_URLS,
    num_queries: Optional[int] = DEFAULT_NUM_QUERIES,
    temperature: Optional[float] = LLM_SETTINGS["gpt-4.1-2025-04-14"]["temperature"],
    max_tokens: Optional[int] = LLM_SETTINGS["gpt-4.1-2025-04-14"][
        "default_max_tokens"
    ],
>>>>>>> 84bbba0c
) -> Tuple[str, List[str], Optional[Callable[[int, int, str], None]]]:
    """Fetch additional information from the web."""
    if not google_api_key:
        raise RuntimeError("Google API key not found")
    if not google_engine_id:
        raise RuntimeError("Google Engine Id not found")

    # generate multiple queries for fetching information from the web
    try:
        queries, counter_callback = multi_queries(
            prompt=prompt,
            model=model,
            num_queries=num_queries,
            counter_callback=counter_callback,
            temperature=temperature,
            max_tokens=max_tokens,
        )
        print(f"Queries: {queries}")
    except Exception as e:
        print(f"Error generating queries: {e}")
        queries = [prompt]

    # get the top URLs for the queries
    if not source_links:
        urls = get_urls_from_queries(
            queries=queries,
            api_key=google_api_key,
            engine=google_engine_id,
            num=num_urls,
        )
        print(f"URLs: {urls}")

        urls = list(set(urls))

        # Extract text and dates from the URLs
        docs = extract_texts(
            urls=urls,
        )
    else:
        docs = []
        for url, content in islice(source_links.items(), num_urls or len(source_links)):
            doc = extract_text(html=content)
            if doc:
                doc.url = url
                docs.append(doc)

    # Remove None values from the list
    docs = [doc for doc in docs if doc]

    # remove empty documents with ""
    filtered_docs = [doc for doc in docs if hasattr(doc, "text") and doc.text != ""]

    # Chunk the documents
    split_docs = []
    for doc in filtered_docs:
        try:
            t = recursive_character_text_splitter(
                doc.text, SPLITTER_CHUNK_SIZE, SPLITTER_OVERLAP
            )
            split_docs.extend([Document(text=chunk, url=doc.url) for chunk in t])
        except Exception as e:
            print(f"Error splitting document: {e}")
            continue

    # Remove None values from the list
    split_docs = [doc for doc in split_docs if doc]

    print(f"Split Docs: {len(split_docs)}")
    if len(split_docs) > MAX_NR_DOCS:
        # truncate the split_docs to the first MAX_NR_DOCS documents
        split_docs = split_docs[:MAX_NR_DOCS]
    # Embed the documents
    docs_with_embeddings = get_embeddings(split_docs)

    # multi questions prompt
    questions, counter_callback = multi_questions_response(
        prompt=prompt,
        model=model,
        counter_callback=counter_callback,
        temperature=temperature,
        max_tokens=max_tokens,
    )
    print(f"Questions: {questions}")

    similar_chunks = []
    for question in questions:
        similar_chunks.extend(
            find_similar_chunks(
                query=question,
                docs_with_embeddings=docs_with_embeddings,
                k=NUM_NEIGHBORS,
            )
        )
    print(f"Similar Chunks before refusion: {len(similar_chunks)}")

    # Reciprocal rank refusion
    similar_chunks = reciprocal_rank_refusion(similar_chunks, NUM_NEIGHBORS)
    print(f"Similar Chunks after refusion: {len(similar_chunks)}")

    # Format the additional information
    additional_information = "\n".join(
        [
            f"ARTICLE {i}, URL: {doc.url}, CONTENT: {doc.text}\n"
            for i, doc in enumerate(similar_chunks)
        ]
    )

    return additional_information, queries, counter_callback


def extract_question(prompt: str) -> str:
    """Uses regexp to extract question from the prompt"""
    pattern = r"\"(.*?)\""
    try:
        question = re.findall(pattern, prompt)[0]
    except Exception as e:
        print(f"Error extracting question: {e}")
        question = prompt

    return question


@with_key_rotation
def run(**kwargs: Any) -> Tuple[str, Optional[str], Optional[Dict[str, Any]], Any]:
    """Run the task"""
    tool = kwargs["tool"]
    model = kwargs.get("model")
    if model is None:
        raise ValueError("Model must be specified in kwargs")

    if "claude" in tool:  # maintain backwards compatibility
        model = "claude-3-5-sonnet-20240620"
    print(f"MODEL for prediction request reasoning: {model}")
    with LLMClientManager(kwargs["api_keys"], model, embedding_provider="openai"):
        prompt = extract_question(kwargs["prompt"])
        max_tokens = kwargs.get("max_tokens", LLM_SETTINGS[model]["default_max_tokens"])
        temperature = kwargs.get("temperature", LLM_SETTINGS[model]["temperature"])
        num_urls = kwargs.get("num_urls", DEFAULT_NUM_URLS)
        num_queries = kwargs.get("num_queries", DEFAULT_NUM_QUERIES)
        counter_callback = kwargs.get("counter_callback", None)
        api_keys = kwargs.get("api_keys", {})
        google_api_key = api_keys.get("google_api_key", None)
        google_engine_id = api_keys.get("google_engine_id", None)

        if not client:
            raise RuntimeError("Client not initialized")

        # Make sure the model is supported
        if model not in ALLOWED_MODELS:
            raise ValueError(f"Model {model} not supported.")

        # make sure the tool is supported
        if tool not in ALLOWED_TOOLS:
            raise ValueError(f"Tool {tool} not supported.")

        (
            additional_information,
            _,
            counter_callback,
        ) = fetch_additional_information(
            prompt=prompt,
            model=model,
            google_api_key=google_api_key,
            google_engine_id=google_engine_id,
            counter_callback=counter_callback,
            source_links=kwargs.get("source_links", None),
            num_urls=num_urls,
            num_queries=num_queries,
            temperature=temperature,
            max_tokens=max_tokens,
        )

        # Reasoning prompt
        reasoning_prompt = REASONING_PROMPT.format(
            USER_PROMPT=prompt, ADDITIONAL_INFOMATION=additional_information
        )

        # Do reasoning
        messages = create_messages(user_content=reasoning_prompt)

        reasoning, counter_callback = do_reasoning_with_retry(
            model=model,
            messages=messages,
            temperature=temperature,
            max_tokens=max_tokens,
            retries=DEFAULT_RETRIES,
            delay=DEFAULT_DELAY,
            counter_callback=counter_callback,
        )

        # Prediction prompt
        prediction_prompt = PREDICTION_PROMPT.format(
            USER_INPUT=prompt, REASONING=reasoning
        )

        # Make the prediction
        messages = create_messages(user_content=prediction_prompt)

        response_prediction = client.completions(
            model=model,
            messages=messages,
            temperature=temperature,
            max_tokens=max_tokens,
        )
        if not response_prediction or response_prediction.content is None:
            return (
                "Response Prediction Not Valid",
                prediction_prompt,
                None,
                counter_callback,
            )

        prediction = parser_prediction_response(response_prediction.content)
        if not prediction:
            return "Prediction Not Valid", prediction_prompt, None, counter_callback

        if counter_callback:
            counter_callback(
                input_tokens=response_prediction.usage.prompt_tokens,
                output_tokens=response_prediction.usage.completion_tokens,
                model=model,
                token_counter=count_tokens,
            )

        return (
            prediction,
            reasoning_prompt + "////" + prediction_prompt,
            None,
            counter_callback,
        )<|MERGE_RESOLUTION|>--- conflicted
+++ resolved
@@ -42,11 +42,8 @@
 from tiktoken import encoding_for_model, get_encoding
 
 
-<<<<<<< HEAD
 MechResponseWithKeys = Tuple[str, Optional[str], Optional[Dict[str, Any]], Any, Any]
 MechResponse = Tuple[str, Optional[str], Optional[Dict[str, Any]], Any]
-=======
-MechResponse = Tuple[str, Optional[str], Optional[Dict[str, Any]], Any, Any]
 from itertools import islice
 
 
@@ -58,7 +55,6 @@
         return get_encoding("o200k_base")
 
     return encoding_for_model(model)
->>>>>>> 84bbba0c
 
 
 def with_key_rotation(func: Callable) -> Callable:
@@ -245,32 +241,19 @@
             response.usage.completion_tokens = response_provider.usage.completion_tokens
             return response
 
-<<<<<<< HEAD
-        return None
-
-    def embeddings(self, model: Any, input_: Any) -> Any:
-        """Retrieves embeddings from OpenAI or OpenRouter models."""
-        if self.llm_provider in ("openai", "openrouter"):
-=======
-    def embeddings(self, model, input):
+    def embeddings(self, model:Any, input_:Any):
         if self.llm_provider not in ["openai", "openrouter"]:
             print("Only OpenAI embeddings supported currently.")
             return None
 
         try:
->>>>>>> 84bbba0c
             response = self.client.embeddings.create(
                 model=EMBEDDING_MODEL,
                 input=input_,
             )
             return response
-<<<<<<< HEAD
-        print("Only OpenAI embeddings supported currently.")
-        return None
-=======
         except Exception as e:
             raise ValueError(f"Error while generating the embeddings for the docs {e}")
->>>>>>> 84bbba0c
 
 
 client: Optional[LLMClient] = None
@@ -522,19 +505,12 @@
     prompt: str,
     model: str,
     num_queries: int,
-<<<<<<< HEAD
-    counter_callback: Optional[Callable] = None,
-    temperature: float = LLM_SETTINGS["gpt-4o-2024-08-06"]["temperature"],
-    max_tokens: int = LLM_SETTINGS["gpt-4o-2024-08-06"]["default_max_tokens"],
-) -> Tuple[List[str], Optional[Callable]]:
-=======
     counter_callback: Optional[Callable[[int, int, str], None]] = None,
     temperature: Optional[float] = LLM_SETTINGS["gpt-4.1-2025-04-14"]["temperature"],
     max_tokens: Optional[int] = LLM_SETTINGS["gpt-4.1-2025-04-14"][
         "default_max_tokens"
     ],
-) -> List[str]:
->>>>>>> 84bbba0c
+) -> Tuple[List[str], Optional[Callable]]:
     """Generate multiple queries for fetching information from the web."""
     if not client:
         raise RuntimeError("Client not initialized")
@@ -772,13 +748,8 @@
     # Process documents in batches that respect the total token limit
     processed_docs = []
     i = 0
-<<<<<<< HEAD
-    while i < len(split_docs):
-        current_batch_docs: List = []
-=======
     while i < len(filtered_docs):
         current_batch_docs = []
->>>>>>> 84bbba0c
         current_batch_tokens = 0
 
         while i < len(filtered_docs):
@@ -841,17 +812,10 @@
 def multi_questions_response(
     prompt: str,
     model: str,
-<<<<<<< HEAD
-    temperature: float = LLM_SETTINGS["gpt-4o-2024-08-06"]["temperature"],
-    max_tokens: int = LLM_SETTINGS["gpt-4o-2024-08-06"]["default_max_tokens"],
-    counter_callback: Optional[Callable] = None,
-) -> Tuple[List[str], Optional[Callable]]:
-=======
     temperature: float = LLM_SETTINGS["gpt-4.1-2025-04-14"]["temperature"],
     max_tokens: int = LLM_SETTINGS["gpt-4.1-2025-04-14"]["default_max_tokens"],
     counter_callback: Optional[Callable[[int, int, str], None]] = None,
-) -> List[str]:
->>>>>>> 84bbba0c
+) -> Tuple[List[str], Optional[Callable]]:
     """Generate multiple questions for fetching information from the web."""
     if not client:
         raise RuntimeError("Client not initialized")
@@ -965,14 +929,6 @@
     model: str,
     google_api_key: Optional[str],
     google_engine_id: Optional[str],
-<<<<<<< HEAD
-    counter_callback: Optional[Callable] = None,
-    source_links: Optional[Dict] = None,
-    num_urls: int = DEFAULT_NUM_URLS,
-    num_queries: int = DEFAULT_NUM_QUERIES,
-    temperature: float = LLM_SETTINGS["gpt-4o-2024-08-06"]["temperature"],
-    max_tokens: int = LLM_SETTINGS["gpt-4o-2024-08-06"]["default_max_tokens"],
-=======
     counter_callback: Optional[Callable[[int, int, str], None]] = None,
     source_links: Optional[List[str]] = None,
     num_urls: Optional[int] = DEFAULT_NUM_URLS,
@@ -981,7 +937,6 @@
     max_tokens: Optional[int] = LLM_SETTINGS["gpt-4.1-2025-04-14"][
         "default_max_tokens"
     ],
->>>>>>> 84bbba0c
 ) -> Tuple[str, List[str], Optional[Callable[[int, int, str], None]]]:
     """Fetch additional information from the web."""
     if not google_api_key:
