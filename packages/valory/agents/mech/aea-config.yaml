agent_name: mech
author: valory
version: 0.1.0
license: Apache-2.0
description: A mech agent
aea_version: '>=1.37.0, <2.0.0'
fingerprint: {}
fingerprint_ignore_patterns: []
connections:
<<<<<<< HEAD
- valory/abci:0.1.0:bafybeie2bc44r2ddspeg4v7minuievvjykomcukuf5ryevom6fajno25gy
- valory/http_client:0.23.0:bafybeihi772xgzpqeipp3fhmvpct4y6e6tpjp4sogwqrnf3wqspgeilg4u
- valory/http_server:0.22.0:bafybeihpgu56ovmq4npazdbh6y6ru5i7zuv6wvdglpxavsckyih56smu7m
- valory/ipfs:0.1.0:bafybeias6633a2337nhq6nn5ikq4jaig47v63nxv2ixkjr6qqrqaywqara
- valory/ledger:0.19.0:bafybeigntoericenpzvwejqfuc3kqzo2pscs76qoygg5dbj6f4zxusru5e
- valory/p2p_libp2p_client:0.1.0:bafybeid3xg5k2ol5adflqloy75ibgljmol6xsvzvezebsg7oudxeeolz7e
- valory/websocket_client:0.1.0:bafybeic4ag3gqc7kd3k2o3pucddj2odck5yrfbgmwh5veqny7zao5qayli
contracts:
- valory/agent_mech:0.1.0:bafybeih6jfy57yw7cwit5kn3ug7tbry2fcqyucqaddpodlwtsecdkdes3q
=======
- valory/abci:0.1.0:bafybeidiwux3jrlkaemob55ojxgvpzrmyzyq5dld6phzb6bandgrquc7zu
- valory/http_client:0.23.0:bafybeid5ffvg76ejjoese7brj5ji3lx66cu7p2ixfwflpo6rgofkypfd7y
- valory/http_server:0.22.0:bafybeic3jpkum7g6qo6x6vdrmvvhj7vqw7ec2op72uc3yfhmnlp5hn3joy
- valory/ipfs:0.1.0:bafybeid5fdr6ufha3axnktfofsc2hxha3jatnoi7st3pccorf7sztfpaky
- valory/ledger:0.19.0:bafybeibiayfscw4badpr545f47hsvc2r5lgfpgzib5q4h4u6kkosdsytby
- valory/p2p_libp2p_client:0.1.0:bafybeic6ayusdwy4dks75njwk32ac7ur7salgllwf4fdc34ue5z2k5iz4q
- valory/websocket_client:0.1.0:bafybeic4ag3gqc7kd3k2o3pucddj2odck5yrfbgmwh5veqny7zao5qayli
contracts:
- valory/agent_mech:0.1.0:bafybeido2ob63apizwagf6vqm6kybfbscamtklskssswd2vro37k3l3x6q
>>>>>>> a081bf18
- valory/agent_registry:0.1.0:bafybeiarzhzs2wm2sl47qg37tqoc3qok54enxlcj6vx3hldozg537uslnq
- valory/gnosis_safe:0.1.0:bafybeialsnaekbdtn3h6phjs5xxx44es56jffs5jnlkkcgc62k62vxpkxm
- valory/gnosis_safe_proxy_factory:0.1.0:bafybeic3ozple3xqw556esxx7l3dsgm3om7kitozjar5id4ryw6zptllfi
- valory/hash_checkpoint:0.1.0:bafybeidhpjfv7u2kxfvfkljawkiuzkl4smzonqvapafwo7k4fmdo7k2dqi
- valory/multisend:0.1.0:bafybeig5byt5urg2d2bsecufxe5ql7f4mezg3mekfleeh32nmuusx66p4y
<<<<<<< HEAD
- valory/service_registry:0.1.0:bafybeidipx4cmchxdu5i2v67rno7muie7ckjhmasaj64tv2vtj4fveklxi
- valory/mech_marketplace:0.1.0:bafybeicimqcl2pkrwlmsvemrkzldxvxunbkiaphhyhpybyb5hirmuz6oxq
=======
- valory/service_registry:0.1.0:bafybeid4kiq2fwospfod4buof2fwwz3gk36jiyqkfjyg2xx346ad5zt72y
- valory/mech_marketplace:0.1.0:bafybeiff7ae5cehppx3odjayr3ud6xw4ag6avgac2fcalooyfqxdxsstau
>>>>>>> a081bf18
protocols:
- open_aea/signing:1.0.0:bafybeig2d36zxy65vd7fwhs7scotuktydcarm74aprmrb5nioiymr3yixm
- valory/abci:0.1.0:bafybeiatodhboj6a3p35x4f4b342lzk6ckxpud23awnqbxwjeon3k5y36u
- valory/acn:1.1.0:bafybeic6h55ov5lrzbah6fate54c4u6spopcexxspw3abotbmffabfddeu
- valory/acn_data_share:0.1.0:bafybeih5ydonnvrwvy2ygfqgfabkr47s4yw3uqxztmwyfprulwfsoe7ipq
- valory/contract_api:1.0.0:bafybeid247uig2ekykdumh7ewhp2cdq7rchaeqjj6e7urx35zfpdl5zrn4
- valory/default:1.0.0:bafybeifqcqy5hfbnd7fjv4mqdjrtujh2vx3p2xhe33y67zoxa6ph7wdpaq
- valory/http:1.0.0:bafybeih4azmfwtamdbkhztkm4xitep3gx6tfdnoz6tvllmaqnhu3klejfa
- valory/ipfs:0.1.0:bafybeifi2nri7sprmkez4rqzwb4lnu6peoy3bax5k6asf6k5ms7kmjpmkq
- valory/ledger_api:1.0.0:bafybeihmqzcbj6t7vxz2aehd5726ofnzsfjs5cwlf42ro4tn6i34cbfrc4
- valory/tendermint:0.1.0:bafybeigydrbfrlmr4f7shbtqx44kvmbg22im27mxdap2e3m5tkti6t445y
- valory/websocket_client:0.1.0:bafybeifjk254sy65rna2k32kynzenutujwqndap2r222afvr3zezi27mx4
skills:
<<<<<<< HEAD
- valory/abstract_abci:0.1.0:bafybeif2naoydlrqkdpnig34uejedwgurjwyvmbpcz53tif7pyukfdophq
- valory/abstract_round_abci:0.1.0:bafybeigjddhk7epta7xpnfvv426xedff5abh4xlkwi6cqgp4vkutgkvydm
- valory/contract_subscription:0.1.0:bafybeiefuemlp75obgpxrp6iuleb3hn6vcviwh5oetk5djbuprf4xsmgjy
- valory/mech_abci:0.1.0:bafybeiaixpgbvze2pmsxrysorqgajfki4qvrdosfru5bt3lmkb7saatzmq
- valory/registration_abci:0.1.0:bafybeiagi6e2h7kochmlemy5c5yk6hwn37tfxiqvk2en74jhowsdwlmrny
- valory/reset_pause_abci:0.1.0:bafybeiezfedmmseox3ce5aucxsiszdmvskrwwbtpb2a3vw3sbmc5jt7nri
- valory/subscription_abci:0.1.0:bafybeifcyi564it4t76a2qztq2mt5argy33szpfw2bfgedrdbr6dnempoi
- valory/task_execution:0.1.0:bafybeieh6uro7u6kjfepd25fkhwcu6kdvvjldeqzjahyfsgwx3wpvhc6ti
- valory/task_submission_abci:0.1.0:bafybeibel5rxy2v4l4bozkzhkmsyfleu44fnoesnxpyc5iadjz4yq3hoxq
- valory/termination_abci:0.1.0:bafybeiht76hnib7sfygm6utagb5y6kd5nbe26luqf4aytgjevnuufrh374
- valory/transaction_settlement_abci:0.1.0:bafybeiaijfa7t6vfrghsrbfv3absxlkbjhilhmrijvxmdmm6bg7akcl63e
=======
- valory/abstract_abci:0.1.0:bafybeifuzjuq5af36e5gg2fpnxxf7xoqq5oqhqk76sgi3uewtcxkpyn2m4
- valory/abstract_round_abci:0.1.0:bafybeig4wczuh3l6wbxb47rgsmodlfupichj66gfcwkvy65q5pbm3utykm
- valory/contract_subscription:0.1.0:bafybeiefuemlp75obgpxrp6iuleb3hn6vcviwh5oetk5djbuprf4xsmgjy
- valory/mech_abci:0.1.0:bafybeifpvaczb7islvhiv6z6jp36gl6x52dvvt7or5qoe6vtvrb4sw2oi4
- valory/registration_abci:0.1.0:bafybeicfrgzo3tbcr6lijd5vsrjrggsehobr7xv2m74jkx6h3k6lxhqgqu
- valory/reset_pause_abci:0.1.0:bafybeidlzt3jvgokzwpfxbcnpnxmfedcchscxq3crfaceldy4jamu65ave
- valory/subscription_abci:0.1.0:bafybeif4bbibfdz25sqadadw5i5cxkck65qcxze4vltj7sv7zi2nc4c2rm
- valory/task_execution:0.1.0:bafybeif7vu2wnizkxlltobeyala4ctxyshsgqmg32p5tkf5suq3sfprjgi
- valory/task_submission_abci:0.1.0:bafybeib753ydmvnostja2jbdvwap4dst5iknjrneopjwzsqoboilskrnbi
- valory/termination_abci:0.1.0:bafybeibpisfldpcdbib74totredbuhtzyzh2esg6gkxzgg2ncby7ktegga
- valory/transaction_settlement_abci:0.1.0:bafybeicjqlnqgmccwb5vjga2lnb2doxqfkvqg36fixil5q4dbymaiggdua
>>>>>>> a081bf18
- valory/websocket_client:0.1.0:bafybeif7rrvsu6z4evqkhblxj3u6wwv2eqou576hgkyoehxuj7cntw7o2m
default_ledger: ethereum
required_ledgers:
- ethereum
- cosmos
default_routing: {}
connection_private_key_paths: {}
private_key_paths: {}
logging_config:
  version: 1
  disable_existing_loggers: false
  formatters:
    standard:
      format: '[%(asctime)s] [%(levelname)s] [%(name)s] %(message)s'
  handlers:
    logfile:
      class: logging.FileHandler
      formatter: standard
      filename: ${LOG_FILE:str:log.txt}
      level: ${LOG_LEVEL:str:INFO}
    console:
      class: logging.StreamHandler
      formatter: standard
      stream: ext://sys.stdout
  loggers:
    aea:
      handlers:
      - logfile
      - console
      propagate: true
dependencies:
  aiohttp:
    version: <4.0.0,>=3.8.5
  hypothesis:
    version: ==6.21.6
  open-aea-ledger-ethereum:
    version: ==1.62.0
customs: []
default_connection: null
---
public_id: valory/websocket_client:0.1.0:bafybeiexove4oqyhoae5xmk2hilskthosov5imdp65olpgj3cfrepbouyy
type: connection
config:
  endpoint: ${str:wss://rpc.gnosischain.com/wss}
  target_skill_id: valory/contract_subscription:0.1.0
is_abstract: true
---
public_id: valory/contract_subscription:0.1.0:bafybeiby5ajjc7a3m2uq73d2pprx6enqt4ghfcq2gkmrtsr75e4d4napi4
type: skill
behaviours:
  contract_subscriptions:
    args: {}
handlers:
  new_event:
    args:
      contract_to_monitor: ${str:0x69e105E7fdad198859726f5787e523c3FE2b07e3}
      websocket_provider: ${str:https://rpc.gnosischain.com}
models:
  params:
    args:
      use_polling: ${bool:false}
is_abstract: true
---
public_id: valory/abci:0.1.0
type: connection
config:
  target_skill_id: valory/mech_abci:0.1.0
  host: ${str:localhost}
  port: ${int:26658}
  use_tendermint: ${bool:false}
---
public_id: valory/p2p_libp2p_client:0.1.0
type: connection
config:
  nodes:
  - uri: ${str:acn.staging.autonolas.tech:9005}
    public_key: ${str:02d3a830c9d6ea1ae91936951430dee11f4662f33118b02190693be835359a9d77}
cert_requests:
- identifier: acn
  ledger_id: ethereum
  message_format: '{public_key}'
  not_after: '2024-01-01'
  not_before: '2023-01-01'
  public_key: ${str:02d3a830c9d6ea1ae91936951430dee11f4662f33118b02190693be835359a9d77}
  save_path: .certs/acn_cosmos_9005.txt
is_abstract: false
---
public_id: valory/mech_abci:0.1.0
type: skill
models:
  params:
    args:
      sleep_time: ${int:1}
      ipfs_fetch_timeout: ${float:15.0}
      tendermint_check_sleep_delay: ${int:3}
      tendermint_p2p_url: ${str:localhost:26656}
      tendermint_com_url: ${str:http://localhost:8080}
      tendermint_max_retries: ${int:5}
      tendermint_url: ${str:http://localhost:26657}
      use_termination: ${bool:false}
      round_timeout_seconds: ${float:30.0}
      reset_period_count: ${int:1000}
      on_chain_service_id: ${int:1}
      mech_staking_instance_address: ${str:0x0000000000000000000000000000000000000000}
      mech_marketplace_address: ${str:0x85dCa9b0E27DDECdB7c657616e34967d2711Db55}
      agent_registry_address: ${str:0xE49CB081e8d96920C38aA7AB90cb0294ab4Bc8EA}
      agent_id: ${int:3}
      metadata_hash: ${str:0000000000000000000000000000000000000000000000000000000000000000}
      share_tm_config_on_startup: ${bool:false}
      multisend_address: ${str:0xA238CBeb142c10Ef7Ad8442C6D1f9E89e07e7761}
      service_registry_address: ${str:0x9338b5153AE39BB89f50468E608eD9d764B755fD}
      service_endpoint_base: ${str:https://dummy_service.autonolas.tech/}
      gas_params:
        gas_price: ${int:null}
        max_fee_per_gas: ${int:null}
        max_priority_fee_per_gas: ${int:null}
      init_fallback_gas: ${int:500000}
      manual_gas_limit: ${int:1000000}
      service_owner_share: ${float:0.1}
      profit_split_freq: ${int:1}
      agent_funding_amount: ${int:200000000000000000}
      minimum_agent_balance: ${int:100000000000000000}
      termination_from_block: ${int:0}
      mech_to_subscription: ${dict:{"0x69e105E7fdad198859726f5787e523c3FE2b07e3":{"tokenAddress":"0x0000000000000000000000000000000000000000",
        "tokenId":"1"},"0xA6bE7Ef2e2FbdA7fB2BfE60726b74A3B2206D67f":{"tokenAddress":"0x0000000000000000000000000000000000000001",
        "tokenId":"2"}}}
      hash_checkpoint_address: ${str:0x694e62BDF7Ff510A4EE66662cf4866A961a31653}
      setup:
        all_participants: ${list:["0x7a1De622c62c6e985fEDd4919FfA8e9997B9547f"]}
        safe_contract_address: ${str:0x9e9d95A2a3dF7CF20a8ac1422a6D1A2DB3B15565}
        consensus_threshold: ${int:null}
---
public_id: valory/task_execution:0.1.0
type: skill
models:
  params:
    args:
      task_deadline: ${float:240.0}
      tools_to_package_hash: ${dict:{"openai-gpt-3.5-turbo-instruct":"bafybeihahysrfznr3642ssrqfatr4my5ectfh3okh7kacdo23igccjewni",
        "openai-gpt-3.5-turbo":"bafybeihahysrfznr3642ssrqfatr4my5ectfh3okh7kacdo23igccjewni",
        "openai-gpt-4":"bafybeihahysrfznr3642ssrqfatr4my5ectfh3okh7kacdo23igccjewni",
        "stabilityai-stable-diffusion-v1-5":"bafybeibaalr745aqajcaijykactx2nmg3jviefvnvpuk5kkxlt2yeedc2q",
        "stabilityai-stable-diffusion-xl-beta-v2-2-2":"bafybeibaalr745aqajcaijykactx2nmg3jviefvnvpuk5kkxlt2yeedc2q",
        "stabilityai-stable-diffusion-512-v2-1":"bafybeibaalr745aqajcaijykactx2nmg3jviefvnvpuk5kkxlt2yeedc2q",
        "stabilityai-stable-diffusion-768-v2-1":"bafybeibaalr745aqajcaijykactx2nmg3jviefvnvpuk5kkxlt2yeedc2q",
        "transfer-native":"bafybeideuyqn4uslp4ccanzd5tjladzotyi6tiwfxbouecw5ufzgyi4ryy",
        "prediction-offline":"bafybeig7yntvhhfufaadhd43zr4loivpit43kwfgban72w43xz4u3tansi",
        "prediction-online":"bafybeig7yntvhhfufaadhd43zr4loivpit43kwfgban72w43xz4u3tansi",
        "prediction-online-summarized-info":"bafybeig7yntvhhfufaadhd43zr4loivpit43kwfgban72w43xz4u3tansi",
        "prediction-online-sme":"bafybeiautzxe3faq53ceogfjtfbml5373wvqpsk77c4k3hjivloblivuxy",
        "prediction-offline-sme":"bafybeiautzxe3faq53ceogfjtfbml5373wvqpsk77c4k3hjivloblivuxy",
        "claude-prediction-online":"bafybeifp6tn3ovhuz4oipy67ijfdm4y7t2o7en3xuggn6kh5wbwokxmczu",
        "claude-prediction-offline":"bafybeifp6tn3ovhuz4oipy67ijfdm4y7t2o7en3xuggn6kh5wbwokxmczu",
        "deepmind-optimization-strong":"bafybeievl777e2425q7zy6qkt26luu2i6xzp4q6pquykntx2yzivy3iwum",
        "deepmind-optimization":"bafybeievl777e2425q7zy6qkt26luu2i6xzp4q6pquykntx2yzivy3iwum",
        "prediction-sentence-embedding-conservative":"bafybeihsyxhchqgtdwsd53z4a2lswt6ri4fre2yg2bpjo36kwboilsp7ai",
        "prediction-sentence-embedding-bold":"bafybeihsyxhchqgtdwsd53z4a2lswt6ri4fre2yg2bpjo36kwboilsp7ai",
        "prediction-online-sum-url-content":"bafybeial5a56vsowqu4suynnmv5pkt5iebkxtmpgrae57qzi7s6tg4vq6e"}}
      api_keys: ${dict:{"openai":["dummy_api_key"], "stabilityai":["dummy_api_key"],
        "google_api_key":["dummy_api_key"], "google_engine_id":["dummy_api_key"]}}
      polling_interval: ${float:30.0}
      agent_index: ${int:0}
      num_agents: ${int:4}
      from_block_range: ${int:50000}
      mech_marketplace_address: ${str:0x85dCa9b0E27DDECdB7c657616e34967d2711Db55}
      mech_to_config: ${dict:{ "0x69e105E7fdad198859726f5787e523c3FE2b07e3":{"use_dynamic_pricing":false,"is_marketplace_mech":true}}}
      timeout_limit: ${int:3}
      max_block_window: ${int:500}
---
public_id: valory/ledger:0.19.0
type: connection
config:
  ledger_apis:
    ethereum:
      address: ${str:https://rpc.gnosischain.com/}
      chain_id: ${int:100}
      poa_chain: ${bool:false}
      default_gas_price_strategy: ${str:eip1559}
    gnosis:
      address: ${str:https://rpc.gnosischain.com/}
      chain_id: ${int:100}
      poa_chain: ${bool:false}
      default_gas_price_strategy: ${str:eip1559}
---
public_id: valory/http_server:0.22.0:bafybeicblltx7ha3ulthg7bzfccuqqyjmihhrvfeztlgrlcoxhr7kf6nbq
type: connection
config:
  host: ${str:0.0.0.0}
  target_skill_id: valory/mech_abci:0.1.0
  port: ${int:9999}
is_abstract: false<|MERGE_RESOLUTION|>--- conflicted
+++ resolved
@@ -7,265 +7,237 @@
 fingerprint: {}
 fingerprint_ignore_patterns: []
 connections:
-<<<<<<< HEAD
-- valory/abci:0.1.0:bafybeie2bc44r2ddspeg4v7minuievvjykomcukuf5ryevom6fajno25gy
-- valory/http_client:0.23.0:bafybeihi772xgzpqeipp3fhmvpct4y6e6tpjp4sogwqrnf3wqspgeilg4u
-- valory/http_server:0.22.0:bafybeihpgu56ovmq4npazdbh6y6ru5i7zuv6wvdglpxavsckyih56smu7m
-- valory/ipfs:0.1.0:bafybeias6633a2337nhq6nn5ikq4jaig47v63nxv2ixkjr6qqrqaywqara
-- valory/ledger:0.19.0:bafybeigntoericenpzvwejqfuc3kqzo2pscs76qoygg5dbj6f4zxusru5e
-- valory/p2p_libp2p_client:0.1.0:bafybeid3xg5k2ol5adflqloy75ibgljmol6xsvzvezebsg7oudxeeolz7e
-- valory/websocket_client:0.1.0:bafybeic4ag3gqc7kd3k2o3pucddj2odck5yrfbgmwh5veqny7zao5qayli
+    - valory/abci:0.1.0:bafybeidiwux3jrlkaemob55ojxgvpzrmyzyq5dld6phzb6bandgrquc7zu
+    - valory/http_client:0.23.0:bafybeid5ffvg76ejjoese7brj5ji3lx66cu7p2ixfwflpo6rgofkypfd7y
+    - valory/http_server:0.22.0:bafybeic3jpkum7g6qo6x6vdrmvvhj7vqw7ec2op72uc3yfhmnlp5hn3joy
+    - valory/ipfs:0.1.0:bafybeid5fdr6ufha3axnktfofsc2hxha3jatnoi7st3pccorf7sztfpaky
+    - valory/ledger:0.19.0:bafybeibiayfscw4badpr545f47hsvc2r5lgfpgzib5q4h4u6kkosdsytby
+    - valory/p2p_libp2p_client:0.1.0:bafybeic6ayusdwy4dks75njwk32ac7ur7salgllwf4fdc34ue5z2k5iz4q
+    - valory/websocket_client:0.1.0:bafybeic4ag3gqc7kd3k2o3pucddj2odck5yrfbgmwh5veqny7zao5qayli
 contracts:
-- valory/agent_mech:0.1.0:bafybeih6jfy57yw7cwit5kn3ug7tbry2fcqyucqaddpodlwtsecdkdes3q
-=======
-- valory/abci:0.1.0:bafybeidiwux3jrlkaemob55ojxgvpzrmyzyq5dld6phzb6bandgrquc7zu
-- valory/http_client:0.23.0:bafybeid5ffvg76ejjoese7brj5ji3lx66cu7p2ixfwflpo6rgofkypfd7y
-- valory/http_server:0.22.0:bafybeic3jpkum7g6qo6x6vdrmvvhj7vqw7ec2op72uc3yfhmnlp5hn3joy
-- valory/ipfs:0.1.0:bafybeid5fdr6ufha3axnktfofsc2hxha3jatnoi7st3pccorf7sztfpaky
-- valory/ledger:0.19.0:bafybeibiayfscw4badpr545f47hsvc2r5lgfpgzib5q4h4u6kkosdsytby
-- valory/p2p_libp2p_client:0.1.0:bafybeic6ayusdwy4dks75njwk32ac7ur7salgllwf4fdc34ue5z2k5iz4q
-- valory/websocket_client:0.1.0:bafybeic4ag3gqc7kd3k2o3pucddj2odck5yrfbgmwh5veqny7zao5qayli
-contracts:
-- valory/agent_mech:0.1.0:bafybeido2ob63apizwagf6vqm6kybfbscamtklskssswd2vro37k3l3x6q
->>>>>>> a081bf18
-- valory/agent_registry:0.1.0:bafybeiarzhzs2wm2sl47qg37tqoc3qok54enxlcj6vx3hldozg537uslnq
-- valory/gnosis_safe:0.1.0:bafybeialsnaekbdtn3h6phjs5xxx44es56jffs5jnlkkcgc62k62vxpkxm
-- valory/gnosis_safe_proxy_factory:0.1.0:bafybeic3ozple3xqw556esxx7l3dsgm3om7kitozjar5id4ryw6zptllfi
-- valory/hash_checkpoint:0.1.0:bafybeidhpjfv7u2kxfvfkljawkiuzkl4smzonqvapafwo7k4fmdo7k2dqi
-- valory/multisend:0.1.0:bafybeig5byt5urg2d2bsecufxe5ql7f4mezg3mekfleeh32nmuusx66p4y
-<<<<<<< HEAD
-- valory/service_registry:0.1.0:bafybeidipx4cmchxdu5i2v67rno7muie7ckjhmasaj64tv2vtj4fveklxi
-- valory/mech_marketplace:0.1.0:bafybeicimqcl2pkrwlmsvemrkzldxvxunbkiaphhyhpybyb5hirmuz6oxq
-=======
-- valory/service_registry:0.1.0:bafybeid4kiq2fwospfod4buof2fwwz3gk36jiyqkfjyg2xx346ad5zt72y
-- valory/mech_marketplace:0.1.0:bafybeiff7ae5cehppx3odjayr3ud6xw4ag6avgac2fcalooyfqxdxsstau
->>>>>>> a081bf18
+    - valory/agent_mech:0.1.0:bafybeido2ob63apizwagf6vqm6kybfbscamtklskssswd2vro37k3l3x6q
+    - valory/agent_registry:0.1.0:bafybeiarzhzs2wm2sl47qg37tqoc3qok54enxlcj6vx3hldozg537uslnq
+    - valory/gnosis_safe:0.1.0:bafybeialsnaekbdtn3h6phjs5xxx44es56jffs5jnlkkcgc62k62vxpkxm
+    - valory/gnosis_safe_proxy_factory:0.1.0:bafybeic3ozple3xqw556esxx7l3dsgm3om7kitozjar5id4ryw6zptllfi
+    - valory/hash_checkpoint:0.1.0:bafybeidhpjfv7u2kxfvfkljawkiuzkl4smzonqvapafwo7k4fmdo7k2dqi
+    - valory/multisend:0.1.0:bafybeig5byt5urg2d2bsecufxe5ql7f4mezg3mekfleeh32nmuusx66p4y
+    - valory/service_registry:0.1.0:bafybeid4kiq2fwospfod4buof2fwwz3gk36jiyqkfjyg2xx346ad5zt72y
+    - valory/mech_marketplace:0.1.0:bafybeiff7ae5cehppx3odjayr3ud6xw4ag6avgac2fcalooyfqxdxsstau
 protocols:
-- open_aea/signing:1.0.0:bafybeig2d36zxy65vd7fwhs7scotuktydcarm74aprmrb5nioiymr3yixm
-- valory/abci:0.1.0:bafybeiatodhboj6a3p35x4f4b342lzk6ckxpud23awnqbxwjeon3k5y36u
-- valory/acn:1.1.0:bafybeic6h55ov5lrzbah6fate54c4u6spopcexxspw3abotbmffabfddeu
-- valory/acn_data_share:0.1.0:bafybeih5ydonnvrwvy2ygfqgfabkr47s4yw3uqxztmwyfprulwfsoe7ipq
-- valory/contract_api:1.0.0:bafybeid247uig2ekykdumh7ewhp2cdq7rchaeqjj6e7urx35zfpdl5zrn4
-- valory/default:1.0.0:bafybeifqcqy5hfbnd7fjv4mqdjrtujh2vx3p2xhe33y67zoxa6ph7wdpaq
-- valory/http:1.0.0:bafybeih4azmfwtamdbkhztkm4xitep3gx6tfdnoz6tvllmaqnhu3klejfa
-- valory/ipfs:0.1.0:bafybeifi2nri7sprmkez4rqzwb4lnu6peoy3bax5k6asf6k5ms7kmjpmkq
-- valory/ledger_api:1.0.0:bafybeihmqzcbj6t7vxz2aehd5726ofnzsfjs5cwlf42ro4tn6i34cbfrc4
-- valory/tendermint:0.1.0:bafybeigydrbfrlmr4f7shbtqx44kvmbg22im27mxdap2e3m5tkti6t445y
-- valory/websocket_client:0.1.0:bafybeifjk254sy65rna2k32kynzenutujwqndap2r222afvr3zezi27mx4
+    - open_aea/signing:1.0.0:bafybeig2d36zxy65vd7fwhs7scotuktydcarm74aprmrb5nioiymr3yixm
+    - valory/abci:0.1.0:bafybeiatodhboj6a3p35x4f4b342lzk6ckxpud23awnqbxwjeon3k5y36u
+    - valory/acn:1.1.0:bafybeic6h55ov5lrzbah6fate54c4u6spopcexxspw3abotbmffabfddeu
+    - valory/acn_data_share:0.1.0:bafybeih5ydonnvrwvy2ygfqgfabkr47s4yw3uqxztmwyfprulwfsoe7ipq
+    - valory/contract_api:1.0.0:bafybeid247uig2ekykdumh7ewhp2cdq7rchaeqjj6e7urx35zfpdl5zrn4
+    - valory/default:1.0.0:bafybeifqcqy5hfbnd7fjv4mqdjrtujh2vx3p2xhe33y67zoxa6ph7wdpaq
+    - valory/http:1.0.0:bafybeih4azmfwtamdbkhztkm4xitep3gx6tfdnoz6tvllmaqnhu3klejfa
+    - valory/ipfs:0.1.0:bafybeifi2nri7sprmkez4rqzwb4lnu6peoy3bax5k6asf6k5ms7kmjpmkq
+    - valory/ledger_api:1.0.0:bafybeihmqzcbj6t7vxz2aehd5726ofnzsfjs5cwlf42ro4tn6i34cbfrc4
+    - valory/tendermint:0.1.0:bafybeigydrbfrlmr4f7shbtqx44kvmbg22im27mxdap2e3m5tkti6t445y
+    - valory/websocket_client:0.1.0:bafybeifjk254sy65rna2k32kynzenutujwqndap2r222afvr3zezi27mx4
 skills:
-<<<<<<< HEAD
-- valory/abstract_abci:0.1.0:bafybeif2naoydlrqkdpnig34uejedwgurjwyvmbpcz53tif7pyukfdophq
-- valory/abstract_round_abci:0.1.0:bafybeigjddhk7epta7xpnfvv426xedff5abh4xlkwi6cqgp4vkutgkvydm
-- valory/contract_subscription:0.1.0:bafybeiefuemlp75obgpxrp6iuleb3hn6vcviwh5oetk5djbuprf4xsmgjy
-- valory/mech_abci:0.1.0:bafybeiaixpgbvze2pmsxrysorqgajfki4qvrdosfru5bt3lmkb7saatzmq
-- valory/registration_abci:0.1.0:bafybeiagi6e2h7kochmlemy5c5yk6hwn37tfxiqvk2en74jhowsdwlmrny
-- valory/reset_pause_abci:0.1.0:bafybeiezfedmmseox3ce5aucxsiszdmvskrwwbtpb2a3vw3sbmc5jt7nri
-- valory/subscription_abci:0.1.0:bafybeifcyi564it4t76a2qztq2mt5argy33szpfw2bfgedrdbr6dnempoi
-- valory/task_execution:0.1.0:bafybeieh6uro7u6kjfepd25fkhwcu6kdvvjldeqzjahyfsgwx3wpvhc6ti
-- valory/task_submission_abci:0.1.0:bafybeibel5rxy2v4l4bozkzhkmsyfleu44fnoesnxpyc5iadjz4yq3hoxq
-- valory/termination_abci:0.1.0:bafybeiht76hnib7sfygm6utagb5y6kd5nbe26luqf4aytgjevnuufrh374
-- valory/transaction_settlement_abci:0.1.0:bafybeiaijfa7t6vfrghsrbfv3absxlkbjhilhmrijvxmdmm6bg7akcl63e
-=======
-- valory/abstract_abci:0.1.0:bafybeifuzjuq5af36e5gg2fpnxxf7xoqq5oqhqk76sgi3uewtcxkpyn2m4
-- valory/abstract_round_abci:0.1.0:bafybeig4wczuh3l6wbxb47rgsmodlfupichj66gfcwkvy65q5pbm3utykm
-- valory/contract_subscription:0.1.0:bafybeiefuemlp75obgpxrp6iuleb3hn6vcviwh5oetk5djbuprf4xsmgjy
-- valory/mech_abci:0.1.0:bafybeifpvaczb7islvhiv6z6jp36gl6x52dvvt7or5qoe6vtvrb4sw2oi4
-- valory/registration_abci:0.1.0:bafybeicfrgzo3tbcr6lijd5vsrjrggsehobr7xv2m74jkx6h3k6lxhqgqu
-- valory/reset_pause_abci:0.1.0:bafybeidlzt3jvgokzwpfxbcnpnxmfedcchscxq3crfaceldy4jamu65ave
-- valory/subscription_abci:0.1.0:bafybeif4bbibfdz25sqadadw5i5cxkck65qcxze4vltj7sv7zi2nc4c2rm
-- valory/task_execution:0.1.0:bafybeif7vu2wnizkxlltobeyala4ctxyshsgqmg32p5tkf5suq3sfprjgi
-- valory/task_submission_abci:0.1.0:bafybeib753ydmvnostja2jbdvwap4dst5iknjrneopjwzsqoboilskrnbi
-- valory/termination_abci:0.1.0:bafybeibpisfldpcdbib74totredbuhtzyzh2esg6gkxzgg2ncby7ktegga
-- valory/transaction_settlement_abci:0.1.0:bafybeicjqlnqgmccwb5vjga2lnb2doxqfkvqg36fixil5q4dbymaiggdua
->>>>>>> a081bf18
-- valory/websocket_client:0.1.0:bafybeif7rrvsu6z4evqkhblxj3u6wwv2eqou576hgkyoehxuj7cntw7o2m
+    - valory/abstract_abci:0.1.0:bafybeifuzjuq5af36e5gg2fpnxxf7xoqq5oqhqk76sgi3uewtcxkpyn2m4
+    - valory/abstract_round_abci:0.1.0:bafybeig4wczuh3l6wbxb47rgsmodlfupichj66gfcwkvy65q5pbm3utykm
+    - valory/contract_subscription:0.1.0:bafybeiefuemlp75obgpxrp6iuleb3hn6vcviwh5oetk5djbuprf4xsmgjy
+    - valory/mech_abci:0.1.0:bafybeifpvaczb7islvhiv6z6jp36gl6x52dvvt7or5qoe6vtvrb4sw2oi4
+    - valory/registration_abci:0.1.0:bafybeicfrgzo3tbcr6lijd5vsrjrggsehobr7xv2m74jkx6h3k6lxhqgqu
+    - valory/reset_pause_abci:0.1.0:bafybeidlzt3jvgokzwpfxbcnpnxmfedcchscxq3crfaceldy4jamu65ave
+    - valory/subscription_abci:0.1.0:bafybeif4bbibfdz25sqadadw5i5cxkck65qcxze4vltj7sv7zi2nc4c2rm
+    - valory/task_execution:0.1.0:bafybeif7vu2wnizkxlltobeyala4ctxyshsgqmg32p5tkf5suq3sfprjgi
+    - valory/task_submission_abci:0.1.0:bafybeib753ydmvnostja2jbdvwap4dst5iknjrneopjwzsqoboilskrnbi
+    - valory/termination_abci:0.1.0:bafybeibpisfldpcdbib74totredbuhtzyzh2esg6gkxzgg2ncby7ktegga
+    - valory/transaction_settlement_abci:0.1.0:bafybeicjqlnqgmccwb5vjga2lnb2doxqfkvqg36fixil5q4dbymaiggdua
+    - valory/websocket_client:0.1.0:bafybeif7rrvsu6z4evqkhblxj3u6wwv2eqou576hgkyoehxuj7cntw7o2m
 default_ledger: ethereum
 required_ledgers:
-- ethereum
-- cosmos
+    - ethereum
+    - cosmos
 default_routing: {}
 connection_private_key_paths: {}
 private_key_paths: {}
 logging_config:
-  version: 1
-  disable_existing_loggers: false
-  formatters:
-    standard:
-      format: '[%(asctime)s] [%(levelname)s] [%(name)s] %(message)s'
-  handlers:
-    logfile:
-      class: logging.FileHandler
-      formatter: standard
-      filename: ${LOG_FILE:str:log.txt}
-      level: ${LOG_LEVEL:str:INFO}
-    console:
-      class: logging.StreamHandler
-      formatter: standard
-      stream: ext://sys.stdout
-  loggers:
-    aea:
-      handlers:
-      - logfile
-      - console
-      propagate: true
+    version: 1
+    disable_existing_loggers: false
+    formatters:
+        standard:
+            format: '[%(asctime)s] [%(levelname)s] [%(name)s] %(message)s'
+    handlers:
+        logfile:
+            class: logging.FileHandler
+            formatter: standard
+            filename: ${LOG_FILE:str:log.txt}
+            level: ${LOG_LEVEL:str:INFO}
+        console:
+            class: logging.StreamHandler
+            formatter: standard
+            stream: ext://sys.stdout
+    loggers:
+        aea:
+            handlers:
+                - logfile
+                - console
+            propagate: true
 dependencies:
-  aiohttp:
-    version: <4.0.0,>=3.8.5
-  hypothesis:
-    version: ==6.21.6
-  open-aea-ledger-ethereum:
-    version: ==1.62.0
+    aiohttp:
+        version: <4.0.0,>=3.8.5
+    hypothesis:
+        version: ==6.21.6
+    open-aea-ledger-ethereum:
+        version: ==1.62.0
 customs: []
 default_connection: null
 ---
 public_id: valory/websocket_client:0.1.0:bafybeiexove4oqyhoae5xmk2hilskthosov5imdp65olpgj3cfrepbouyy
 type: connection
 config:
-  endpoint: ${str:wss://rpc.gnosischain.com/wss}
-  target_skill_id: valory/contract_subscription:0.1.0
+    endpoint: ${str:wss://rpc.gnosischain.com/wss}
+    target_skill_id: valory/contract_subscription:0.1.0
 is_abstract: true
 ---
 public_id: valory/contract_subscription:0.1.0:bafybeiby5ajjc7a3m2uq73d2pprx6enqt4ghfcq2gkmrtsr75e4d4napi4
 type: skill
 behaviours:
-  contract_subscriptions:
-    args: {}
+    contract_subscriptions:
+        args: {}
 handlers:
-  new_event:
-    args:
-      contract_to_monitor: ${str:0x69e105E7fdad198859726f5787e523c3FE2b07e3}
-      websocket_provider: ${str:https://rpc.gnosischain.com}
+    new_event:
+        args:
+            contract_to_monitor: ${str:0x69e105E7fdad198859726f5787e523c3FE2b07e3}
+            websocket_provider: ${str:https://rpc.gnosischain.com}
 models:
-  params:
-    args:
-      use_polling: ${bool:false}
+    params:
+        args:
+            use_polling: ${bool:false}
 is_abstract: true
 ---
 public_id: valory/abci:0.1.0
 type: connection
 config:
-  target_skill_id: valory/mech_abci:0.1.0
-  host: ${str:localhost}
-  port: ${int:26658}
-  use_tendermint: ${bool:false}
+    target_skill_id: valory/mech_abci:0.1.0
+    host: ${str:localhost}
+    port: ${int:26658}
+    use_tendermint: ${bool:false}
 ---
 public_id: valory/p2p_libp2p_client:0.1.0
 type: connection
 config:
-  nodes:
-  - uri: ${str:acn.staging.autonolas.tech:9005}
-    public_key: ${str:02d3a830c9d6ea1ae91936951430dee11f4662f33118b02190693be835359a9d77}
+    nodes:
+        - uri: ${str:acn.staging.autonolas.tech:9005}
+          public_key: ${str:02d3a830c9d6ea1ae91936951430dee11f4662f33118b02190693be835359a9d77}
 cert_requests:
-- identifier: acn
-  ledger_id: ethereum
-  message_format: '{public_key}'
-  not_after: '2024-01-01'
-  not_before: '2023-01-01'
-  public_key: ${str:02d3a830c9d6ea1ae91936951430dee11f4662f33118b02190693be835359a9d77}
-  save_path: .certs/acn_cosmos_9005.txt
+    - identifier: acn
+      ledger_id: ethereum
+      message_format: '{public_key}'
+      not_after: '2024-01-01'
+      not_before: '2023-01-01'
+      public_key: ${str:02d3a830c9d6ea1ae91936951430dee11f4662f33118b02190693be835359a9d77}
+      save_path: .certs/acn_cosmos_9005.txt
 is_abstract: false
 ---
 public_id: valory/mech_abci:0.1.0
 type: skill
 models:
-  params:
-    args:
-      sleep_time: ${int:1}
-      ipfs_fetch_timeout: ${float:15.0}
-      tendermint_check_sleep_delay: ${int:3}
-      tendermint_p2p_url: ${str:localhost:26656}
-      tendermint_com_url: ${str:http://localhost:8080}
-      tendermint_max_retries: ${int:5}
-      tendermint_url: ${str:http://localhost:26657}
-      use_termination: ${bool:false}
-      round_timeout_seconds: ${float:30.0}
-      reset_period_count: ${int:1000}
-      on_chain_service_id: ${int:1}
-      mech_staking_instance_address: ${str:0x0000000000000000000000000000000000000000}
-      mech_marketplace_address: ${str:0x85dCa9b0E27DDECdB7c657616e34967d2711Db55}
-      agent_registry_address: ${str:0xE49CB081e8d96920C38aA7AB90cb0294ab4Bc8EA}
-      agent_id: ${int:3}
-      metadata_hash: ${str:0000000000000000000000000000000000000000000000000000000000000000}
-      share_tm_config_on_startup: ${bool:false}
-      multisend_address: ${str:0xA238CBeb142c10Ef7Ad8442C6D1f9E89e07e7761}
-      service_registry_address: ${str:0x9338b5153AE39BB89f50468E608eD9d764B755fD}
-      service_endpoint_base: ${str:https://dummy_service.autonolas.tech/}
-      gas_params:
-        gas_price: ${int:null}
-        max_fee_per_gas: ${int:null}
-        max_priority_fee_per_gas: ${int:null}
-      init_fallback_gas: ${int:500000}
-      manual_gas_limit: ${int:1000000}
-      service_owner_share: ${float:0.1}
-      profit_split_freq: ${int:1}
-      agent_funding_amount: ${int:200000000000000000}
-      minimum_agent_balance: ${int:100000000000000000}
-      termination_from_block: ${int:0}
-      mech_to_subscription: ${dict:{"0x69e105E7fdad198859726f5787e523c3FE2b07e3":{"tokenAddress":"0x0000000000000000000000000000000000000000",
-        "tokenId":"1"},"0xA6bE7Ef2e2FbdA7fB2BfE60726b74A3B2206D67f":{"tokenAddress":"0x0000000000000000000000000000000000000001",
-        "tokenId":"2"}}}
-      hash_checkpoint_address: ${str:0x694e62BDF7Ff510A4EE66662cf4866A961a31653}
-      setup:
-        all_participants: ${list:["0x7a1De622c62c6e985fEDd4919FfA8e9997B9547f"]}
-        safe_contract_address: ${str:0x9e9d95A2a3dF7CF20a8ac1422a6D1A2DB3B15565}
-        consensus_threshold: ${int:null}
+    params:
+        args:
+            sleep_time: ${int:1}
+            ipfs_fetch_timeout: ${float:15.0}
+            tendermint_check_sleep_delay: ${int:3}
+            tendermint_p2p_url: ${str:localhost:26656}
+            tendermint_com_url: ${str:http://localhost:8080}
+            tendermint_max_retries: ${int:5}
+            tendermint_url: ${str:http://localhost:26657}
+            use_termination: ${bool:false}
+            round_timeout_seconds: ${float:30.0}
+            reset_period_count: ${int:1000}
+            on_chain_service_id: ${int:1}
+            mech_staking_instance_address: ${str:0x0000000000000000000000000000000000000000}
+            mech_marketplace_address: ${str:0x85dCa9b0E27DDECdB7c657616e34967d2711Db55}
+            agent_registry_address: ${str:0xE49CB081e8d96920C38aA7AB90cb0294ab4Bc8EA}
+            agent_id: ${int:3}
+            metadata_hash: ${str:0000000000000000000000000000000000000000000000000000000000000000}
+            share_tm_config_on_startup: ${bool:false}
+            multisend_address: ${str:0xA238CBeb142c10Ef7Ad8442C6D1f9E89e07e7761}
+            service_registry_address: ${str:0x9338b5153AE39BB89f50468E608eD9d764B755fD}
+            service_endpoint_base: ${str:https://dummy_service.autonolas.tech/}
+            gas_params:
+                gas_price: ${int:null}
+                max_fee_per_gas: ${int:null}
+                max_priority_fee_per_gas: ${int:null}
+            init_fallback_gas: ${int:500000}
+            manual_gas_limit: ${int:1000000}
+            service_owner_share: ${float:0.1}
+            profit_split_freq: ${int:1}
+            agent_funding_amount: ${int:200000000000000000}
+            minimum_agent_balance: ${int:100000000000000000}
+            termination_from_block: ${int:0}
+            mech_to_subscription:
+                ${dict:{"0x69e105E7fdad198859726f5787e523c3FE2b07e3":{"tokenAddress":"0x0000000000000000000000000000000000000000",
+                "tokenId":"1"},"0xA6bE7Ef2e2FbdA7fB2BfE60726b74A3B2206D67f":{"tokenAddress":"0x0000000000000000000000000000000000000001",
+                "tokenId":"2"}}}
+            hash_checkpoint_address: ${str:0x694e62BDF7Ff510A4EE66662cf4866A961a31653}
+            setup:
+                all_participants: ${list:["0x7a1De622c62c6e985fEDd4919FfA8e9997B9547f"]}
+                safe_contract_address: ${str:0x9e9d95A2a3dF7CF20a8ac1422a6D1A2DB3B15565}
+                consensus_threshold: ${int:null}
 ---
 public_id: valory/task_execution:0.1.0
 type: skill
 models:
-  params:
-    args:
-      task_deadline: ${float:240.0}
-      tools_to_package_hash: ${dict:{"openai-gpt-3.5-turbo-instruct":"bafybeihahysrfznr3642ssrqfatr4my5ectfh3okh7kacdo23igccjewni",
-        "openai-gpt-3.5-turbo":"bafybeihahysrfznr3642ssrqfatr4my5ectfh3okh7kacdo23igccjewni",
-        "openai-gpt-4":"bafybeihahysrfznr3642ssrqfatr4my5ectfh3okh7kacdo23igccjewni",
-        "stabilityai-stable-diffusion-v1-5":"bafybeibaalr745aqajcaijykactx2nmg3jviefvnvpuk5kkxlt2yeedc2q",
-        "stabilityai-stable-diffusion-xl-beta-v2-2-2":"bafybeibaalr745aqajcaijykactx2nmg3jviefvnvpuk5kkxlt2yeedc2q",
-        "stabilityai-stable-diffusion-512-v2-1":"bafybeibaalr745aqajcaijykactx2nmg3jviefvnvpuk5kkxlt2yeedc2q",
-        "stabilityai-stable-diffusion-768-v2-1":"bafybeibaalr745aqajcaijykactx2nmg3jviefvnvpuk5kkxlt2yeedc2q",
-        "transfer-native":"bafybeideuyqn4uslp4ccanzd5tjladzotyi6tiwfxbouecw5ufzgyi4ryy",
-        "prediction-offline":"bafybeig7yntvhhfufaadhd43zr4loivpit43kwfgban72w43xz4u3tansi",
-        "prediction-online":"bafybeig7yntvhhfufaadhd43zr4loivpit43kwfgban72w43xz4u3tansi",
-        "prediction-online-summarized-info":"bafybeig7yntvhhfufaadhd43zr4loivpit43kwfgban72w43xz4u3tansi",
-        "prediction-online-sme":"bafybeiautzxe3faq53ceogfjtfbml5373wvqpsk77c4k3hjivloblivuxy",
-        "prediction-offline-sme":"bafybeiautzxe3faq53ceogfjtfbml5373wvqpsk77c4k3hjivloblivuxy",
-        "claude-prediction-online":"bafybeifp6tn3ovhuz4oipy67ijfdm4y7t2o7en3xuggn6kh5wbwokxmczu",
-        "claude-prediction-offline":"bafybeifp6tn3ovhuz4oipy67ijfdm4y7t2o7en3xuggn6kh5wbwokxmczu",
-        "deepmind-optimization-strong":"bafybeievl777e2425q7zy6qkt26luu2i6xzp4q6pquykntx2yzivy3iwum",
-        "deepmind-optimization":"bafybeievl777e2425q7zy6qkt26luu2i6xzp4q6pquykntx2yzivy3iwum",
-        "prediction-sentence-embedding-conservative":"bafybeihsyxhchqgtdwsd53z4a2lswt6ri4fre2yg2bpjo36kwboilsp7ai",
-        "prediction-sentence-embedding-bold":"bafybeihsyxhchqgtdwsd53z4a2lswt6ri4fre2yg2bpjo36kwboilsp7ai",
-        "prediction-online-sum-url-content":"bafybeial5a56vsowqu4suynnmv5pkt5iebkxtmpgrae57qzi7s6tg4vq6e"}}
-      api_keys: ${dict:{"openai":["dummy_api_key"], "stabilityai":["dummy_api_key"],
-        "google_api_key":["dummy_api_key"], "google_engine_id":["dummy_api_key"]}}
-      polling_interval: ${float:30.0}
-      agent_index: ${int:0}
-      num_agents: ${int:4}
-      from_block_range: ${int:50000}
-      mech_marketplace_address: ${str:0x85dCa9b0E27DDECdB7c657616e34967d2711Db55}
-      mech_to_config: ${dict:{ "0x69e105E7fdad198859726f5787e523c3FE2b07e3":{"use_dynamic_pricing":false,"is_marketplace_mech":true}}}
-      timeout_limit: ${int:3}
-      max_block_window: ${int:500}
+    params:
+        args:
+            task_deadline: ${float:240.0}
+            tools_to_package_hash:
+                ${dict:{"openai-gpt-3.5-turbo-instruct":"bafybeihahysrfznr3642ssrqfatr4my5ectfh3okh7kacdo23igccjewni",
+                "openai-gpt-3.5-turbo":"bafybeihahysrfznr3642ssrqfatr4my5ectfh3okh7kacdo23igccjewni",
+                "openai-gpt-4":"bafybeihahysrfznr3642ssrqfatr4my5ectfh3okh7kacdo23igccjewni",
+                "stabilityai-stable-diffusion-v1-5":"bafybeibaalr745aqajcaijykactx2nmg3jviefvnvpuk5kkxlt2yeedc2q",
+                "stabilityai-stable-diffusion-xl-beta-v2-2-2":"bafybeibaalr745aqajcaijykactx2nmg3jviefvnvpuk5kkxlt2yeedc2q",
+                "stabilityai-stable-diffusion-512-v2-1":"bafybeibaalr745aqajcaijykactx2nmg3jviefvnvpuk5kkxlt2yeedc2q",
+                "stabilityai-stable-diffusion-768-v2-1":"bafybeibaalr745aqajcaijykactx2nmg3jviefvnvpuk5kkxlt2yeedc2q",
+                "transfer-native":"bafybeideuyqn4uslp4ccanzd5tjladzotyi6tiwfxbouecw5ufzgyi4ryy",
+                "prediction-offline":"bafybeig7yntvhhfufaadhd43zr4loivpit43kwfgban72w43xz4u3tansi",
+                "prediction-online":"bafybeig7yntvhhfufaadhd43zr4loivpit43kwfgban72w43xz4u3tansi",
+                "prediction-online-summarized-info":"bafybeig7yntvhhfufaadhd43zr4loivpit43kwfgban72w43xz4u3tansi",
+                "prediction-online-sme":"bafybeiautzxe3faq53ceogfjtfbml5373wvqpsk77c4k3hjivloblivuxy",
+                "prediction-offline-sme":"bafybeiautzxe3faq53ceogfjtfbml5373wvqpsk77c4k3hjivloblivuxy",
+                "claude-prediction-online":"bafybeifp6tn3ovhuz4oipy67ijfdm4y7t2o7en3xuggn6kh5wbwokxmczu",
+                "claude-prediction-offline":"bafybeifp6tn3ovhuz4oipy67ijfdm4y7t2o7en3xuggn6kh5wbwokxmczu",
+                "deepmind-optimization-strong":"bafybeievl777e2425q7zy6qkt26luu2i6xzp4q6pquykntx2yzivy3iwum",
+                "deepmind-optimization":"bafybeievl777e2425q7zy6qkt26luu2i6xzp4q6pquykntx2yzivy3iwum",
+                "prediction-sentence-embedding-conservative":"bafybeihsyxhchqgtdwsd53z4a2lswt6ri4fre2yg2bpjo36kwboilsp7ai",
+                "prediction-sentence-embedding-bold":"bafybeihsyxhchqgtdwsd53z4a2lswt6ri4fre2yg2bpjo36kwboilsp7ai",
+                "prediction-online-sum-url-content":"bafybeial5a56vsowqu4suynnmv5pkt5iebkxtmpgrae57qzi7s6tg4vq6e"}}
+            api_keys:
+                ${dict:{"openai":["dummy_api_key"], "stabilityai":["dummy_api_key"],
+                "google_api_key":["dummy_api_key"], "google_engine_id":["dummy_api_key"]}}
+            polling_interval: ${float:30.0}
+            agent_index: ${int:0}
+            num_agents: ${int:4}
+            from_block_range: ${int:50000}
+            mech_marketplace_address: ${str:0x85dCa9b0E27DDECdB7c657616e34967d2711Db55}
+            mech_to_config: ${dict:{ "0x69e105E7fdad198859726f5787e523c3FE2b07e3":{"use_dynamic_pricing":false,"is_marketplace_mech":true}}}
+            timeout_limit: ${int:3}
+            max_block_window: ${int:500}
 ---
 public_id: valory/ledger:0.19.0
 type: connection
 config:
-  ledger_apis:
-    ethereum:
-      address: ${str:https://rpc.gnosischain.com/}
-      chain_id: ${int:100}
-      poa_chain: ${bool:false}
-      default_gas_price_strategy: ${str:eip1559}
-    gnosis:
-      address: ${str:https://rpc.gnosischain.com/}
-      chain_id: ${int:100}
-      poa_chain: ${bool:false}
-      default_gas_price_strategy: ${str:eip1559}
+    ledger_apis:
+        ethereum:
+            address: ${str:https://rpc.gnosischain.com/}
+            chain_id: ${int:100}
+            poa_chain: ${bool:false}
+            default_gas_price_strategy: ${str:eip1559}
+        gnosis:
+            address: ${str:https://rpc.gnosischain.com/}
+            chain_id: ${int:100}
+            poa_chain: ${bool:false}
+            default_gas_price_strategy: ${str:eip1559}
 ---
 public_id: valory/http_server:0.22.0:bafybeicblltx7ha3ulthg7bzfccuqqyjmihhrvfeztlgrlcoxhr7kf6nbq
 type: connection
 config:
-  host: ${str:0.0.0.0}
-  target_skill_id: valory/mech_abci:0.1.0
-  port: ${int:9999}
+    host: ${str:0.0.0.0}
+    target_skill_id: valory/mech_abci:0.1.0
+    port: ${int:9999}
 is_abstract: false