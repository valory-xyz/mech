name: mech
author: valory
version: 0.1.0
description: A decentralised task execution engine.
aea_version: '>=1.0.0, <2.0.0'
license: Apache-2.0
fingerprint:
  README.md: bafybeif7ia4jdlazy6745ke2k2x5yoqlwsgwr6sbztbgqtwvs3ndm2p7ba
fingerprint_ignore_patterns: []
<<<<<<< HEAD
agent: eightballer/mech:0.1.0:bafybeic7dorltjrtes7l44trxmxx3gvwrtzwitkyzvgbxjytq25swcdl5m
=======
agent: eightballer/mech:0.1.0:bafybeihzhdxwewyh2bw5pzld6jsm3ritk6igpsmxfo2aogwmnd35cwzxry
>>>>>>> b834d881
number_of_agents: 4
deployment:
  agent:
    ports:
      0:
        8000: 8000
      1:
        8001: 8000
      2:
        8002: 8000
      3:
        8003: 8000
---
public_id: valory/mech_abci:0.1.0
type: skill
0:
  models:
    benchmark_tool: &id001
      args:
        log_dir: /logs
    params:
      args:
        cleanup_history_depth: 1
        cleanup_history_depth_current: null
        drand_public_key: 868f005eb8e6e4ca0a47c8a77ceaa5309a47978a7c71bc5cce96366b5d7a569937c529eeda66c7293784a9402801af31
        finalize_timeout: 60.0
        genesis_config: &id002
          genesis_time: '2022-09-26T00:00:00.000000000Z'
          chain_id: chain-c4daS1
          consensus_params:
            block:
              max_bytes: '22020096'
              max_gas: '-1'
              time_iota_ms: '1000'
            evidence:
              max_age_num_blocks: '100000'
              max_age_duration: '172800000000000'
              max_bytes: '1048576'
            validator:
              pub_key_types:
              - ed25519
            version: {}
          voting_power: '10'
        history_check_timeout: 1205
        init_fallback_gas: 0
        keeper_allowed_retries: 3
        keeper_timeout: 30.0
        max_attempts: 10
        max_healthcheck: 120
        multisend_address: ${MULTISEND_ADDRESS:str:0xA238CBeb142c10Ef7Ad8442C6D1f9E89e07e7761}
        on_chain_service_id: ${ON_CHAIN_SERVICE_ID:int:null}
        reset_tendermint_after: 2
        retry_attempts: 400
        retry_timeout: 3
        reset_pause_duration: ${RESET_PAUSE_DURATION:int:10}
        request_retry_delay: 1.0
        request_timeout: 10.0
        round_timeout_seconds: 30.0
        service_id: mech
        service_registry_address: ${SERVICE_REGISTRY_ADDRESS:str:0x0000000000000000000000000000000000000000}
        setup: &id003
          all_participants: ${ALL_PARTICIPANTS:list:[]}
          safe_contract_address: ${SAFE_CONTRACT_ADDRESS:str:0x0000000000000000000000000000000000000000}
          consensus_threshold: null
        share_tm_config_on_startup: ${USE_ACN:bool:false}
        sleep_time: 1
        tendermint_check_sleep_delay: 3
        tendermint_com_url: ${TENDERMINT_COM_URL:str:http://localhost:8080}
        tendermint_max_retries: 5
        tendermint_url: ${TENDERMINT_URL:str:http://localhost:26657}
        tendermint_p2p_url: ${TM_P2P_ENDPOINT_NODE_0:str:node0:26656}
        termination_sleep: ${TERMINATION_SLEEP:int:900}
        tx_timeout: 10.0
        use_termination: ${USE_TERMINATION:bool:false}
        validate_timeout: 1205
        agent_mech_contract_address: ${AGENT_MECH_CONTRACT_ADDRESS:str:0x3504fB5053ec12f748017248a395b4Ed31739705}
        openai_api_key: ${OPENAI_API_KEY_0:str:null}
1:
  models:
    benchmark_tool: *id001
    params:
      args:
        cleanup_history_depth: 1
        cleanup_history_depth_current: null
        drand_public_key: 868f005eb8e6e4ca0a47c8a77ceaa5309a47978a7c71bc5cce96366b5d7a569937c529eeda66c7293784a9402801af31
        finalize_timeout: 60.0
        genesis_config: *id002
        history_check_timeout: 1205
        init_fallback_gas: 0
        keeper_allowed_retries: 3
        keeper_timeout: 30.0
        max_attempts: 10
        max_healthcheck: 120
        multisend_address: ${MULTISEND_ADDRESS:str:0xA238CBeb142c10Ef7Ad8442C6D1f9E89e07e7761}
        on_chain_service_id: ${ON_CHAIN_SERVICE_ID:int:null}
        reset_tendermint_after: 2
        retry_attempts: 400
        retry_timeout: 3
        reset_pause_duration: ${RESET_PAUSE_DURATION:int:10}
        request_retry_delay: 1.0
        request_timeout: 10.0
        round_timeout_seconds: 30.0
        service_id: mech
        service_registry_address: ${SERVICE_REGISTRY_ADDRESS:str:0x0000000000000000000000000000000000000000}
        setup: *id003
        share_tm_config_on_startup: ${USE_ACN:bool:false}
        sleep_time: 1
        tendermint_check_sleep_delay: 3
        tendermint_com_url: ${TENDERMINT_COM_URL:str:http://localhost:8080}
        tendermint_max_retries: 5
        tendermint_url: ${TENDERMINT_URL:str:http://localhost:26657}
        tendermint_p2p_url: ${TM_P2P_ENDPOINT_NODE_1:str:node0:26656}
        termination_sleep: ${TERMINATION_SLEEP:int:900}
        tx_timeout: 10.0
        use_termination: ${USE_TERMINATION:bool:false}
        validate_timeout: 1205
        agent_mech_contract_address: ${AGENT_MECH_CONTRACT_ADDRESS:str:0x3504fB5053ec12f748017248a395b4Ed31739705}
        openai_api_key: ${OPENAI_API_KEY_1:str:null}
2:
  models:
    benchmark_tool: *id001
    params:
      args:
        cleanup_history_depth: 1
        cleanup_history_depth_current: null
        drand_public_key: 868f005eb8e6e4ca0a47c8a77ceaa5309a47978a7c71bc5cce96366b5d7a569937c529eeda66c7293784a9402801af31
        finalize_timeout: 60.0
        genesis_config: *id002
        history_check_timeout: 1205
        init_fallback_gas: 0
        keeper_allowed_retries: 3
        keeper_timeout: 30.0
        max_attempts: 10
        max_healthcheck: 120
        multisend_address: ${MULTISEND_ADDRESS:str:0xA238CBeb142c10Ef7Ad8442C6D1f9E89e07e7761}
        on_chain_service_id: ${ON_CHAIN_SERVICE_ID:int:null}
        reset_tendermint_after: 2
        retry_attempts: 400
        retry_timeout: 3
        reset_pause_duration: ${RESET_PAUSE_DURATION:int:10}
        request_retry_delay: 1.0
        request_timeout: 10.0
        round_timeout_seconds: 30.0
        service_id: mech
        service_registry_address: ${SERVICE_REGISTRY_ADDRESS:str:0x0000000000000000000000000000000000000000}
        setup: *id003
        share_tm_config_on_startup: ${USE_ACN:bool:false}
        sleep_time: 1
        tendermint_check_sleep_delay: 3
        tendermint_com_url: ${TENDERMINT_COM_URL:str:http://localhost:8080}
        tendermint_max_retries: 5
        tendermint_url: ${TENDERMINT_URL:str:http://localhost:26657}
        tendermint_p2p_url: ${TM_P2P_ENDPOINT_NODE_2:str:node0:26656}
        termination_sleep: ${TERMINATION_SLEEP:int:900}
        tx_timeout: 10.0
        use_termination: ${USE_TERMINATION:bool:false}
        validate_timeout: 1205
        agent_mech_contract_address: ${AGENT_MECH_CONTRACT_ADDRESS:str:0x3504fB5053ec12f748017248a395b4Ed31739705}
        openai_api_key: ${OPENAI_API_KEY_2:str:null}
3:
  models:
    benchmark_tool: *id001
    params:
      args:
        cleanup_history_depth: 1
        cleanup_history_depth_current: null
        drand_public_key: 868f005eb8e6e4ca0a47c8a77ceaa5309a47978a7c71bc5cce96366b5d7a569937c529eeda66c7293784a9402801af31
        finalize_timeout: 60.0
        genesis_config: *id002
        history_check_timeout: 1205
        init_fallback_gas: 0
        keeper_allowed_retries: 3
        keeper_timeout: 30.0
        max_attempts: 10
        max_healthcheck: 120
        multisend_address: ${MULTISEND_ADDRESS:str:0xA238CBeb142c10Ef7Ad8442C6D1f9E89e07e7761}
        on_chain_service_id: ${ON_CHAIN_SERVICE_ID:int:null}
        reset_tendermint_after: 2
        retry_attempts: 400
        retry_timeout: 3
        reset_pause_duration: ${RESET_PAUSE_DURATION:int:10}
        request_retry_delay: 1.0
        request_timeout: 10.0
        round_timeout_seconds: 30.0
        service_id: mech
        service_registry_address: ${SERVICE_REGISTRY_ADDRESS:str:0x0000000000000000000000000000000000000000}
        setup: *id003
        share_tm_config_on_startup: ${USE_ACN:bool:false}
        sleep_time: 1
        tendermint_check_sleep_delay: 3
        tendermint_com_url: ${TENDERMINT_COM_URL:str:http://localhost:8080}
        tendermint_max_retries: 5
        tendermint_url: ${TENDERMINT_URL:str:http://localhost:26657}
        tendermint_p2p_url: ${TM_P2P_ENDPOINT_NODE_3:str:node0:26656}
        termination_sleep: ${TERMINATION_SLEEP:int:900}
        tx_timeout: 10.0
        use_termination: ${USE_TERMINATION:bool:false}
        validate_timeout: 1205
        agent_mech_contract_address: ${AGENT_MECH_CONTRACT_ADDRESS:str:0x3504fB5053ec12f748017248a395b4Ed31739705}
        openai_api_key: ${OPENAI_API_KEY_3:str:null}
---
public_id: valory/ledger:0.19.0
type: connection
0:
  config:
    ledger_apis:
      ethereum:
        address: ${ETHEREUM_LEDGER_RPC_0:str:http://host.docker.internal:8545}
        chain_id: ${ETHEREUM_LEDGER_CHAIN_ID:int:1}
        poa_chain: ${ETHEREUM_LEDGER_IS_POA_CHAIN:bool:false}
        default_gas_price_strategy: ${ETHEREUM_LEDGER_PRICING:str:eip1559}
1:
  config:
    ledger_apis:
      ethereum:
        address: ${ETHEREUM_LEDGER_RPC_1:str:http://host.docker.internal:8545}
        chain_id: ${ETHEREUM_LEDGER_CHAIN_ID:int:1}
        poa_chain: ${ETHEREUM_LEDGER_IS_POA_CHAIN:bool:false}
        default_gas_price_strategy: ${ETHEREUM_LEDGER_PRICING:str:eip1559}
2:
  config:
    ledger_apis:
      ethereum:
        address: ${ETHEREUM_LEDGER_RPC_2:str:http://host.docker.internal:8545}
        chain_id: ${ETHEREUM_LEDGER_CHAIN_ID:int:1}
        poa_chain: ${ETHEREUM_LEDGER_IS_POA_CHAIN:bool:false}
        default_gas_price_strategy: ${ETHEREUM_LEDGER_PRICING:str:eip1559}
3:
  config:
    ledger_apis:
      ethereum:
        address: ${ETHEREUM_LEDGER_RPC_3:str:http://host.docker.internal:8545}
        chain_id: ${ETHEREUM_LEDGER_CHAIN_ID:int:1}
        poa_chain: ${ETHEREUM_LEDGER_IS_POA_CHAIN:bool:false}
        default_gas_price_strategy: ${ETHEREUM_LEDGER_PRICING:str:eip1559}
---
public_id: valory/p2p_libp2p_client:0.1.0
type: connection
config:
  nodes:
  - uri: ${ACN_URI:str:acn.staging.autonolas.tech:9005}
    public_key: ${ACN_NODE_PUBLIC_KEY:str:02d3a830c9d6ea1ae91936951430dee11f4662f33118b02190693be835359a9d77}
cert_requests:
- identifier: acn
  ledger_id: ethereum
  message_format: '{public_key}'
  not_after: '2023-01-01'
  not_before: '2022-01-01'
  public_key: ${ACN_NODE_PUBLIC_KEY:str:02d3a830c9d6ea1ae91936951430dee11f4662f33118b02190693be835359a9d77}
  save_path: .certs/acn_cosmos_11000.txt
is_abstract: false<|MERGE_RESOLUTION|>--- conflicted
+++ resolved
@@ -7,11 +7,7 @@
 fingerprint:
   README.md: bafybeif7ia4jdlazy6745ke2k2x5yoqlwsgwr6sbztbgqtwvs3ndm2p7ba
 fingerprint_ignore_patterns: []
-<<<<<<< HEAD
-agent: eightballer/mech:0.1.0:bafybeic7dorltjrtes7l44trxmxx3gvwrtzwitkyzvgbxjytq25swcdl5m
-=======
-agent: eightballer/mech:0.1.0:bafybeihzhdxwewyh2bw5pzld6jsm3ritk6igpsmxfo2aogwmnd35cwzxry
->>>>>>> b834d881
+agent: eightballer/mech:0.1.0:bafybeicc67zqkn7xr3mnvqxqqaojvwbo6mvmr6fvyd3jljoy4gdbbakd3i
 number_of_agents: 4
 deployment:
   agent:
@@ -70,7 +66,7 @@
         request_retry_delay: 1.0
         request_timeout: 10.0
         round_timeout_seconds: 30.0
-        service_id: mech
+        service_id: governatooorr
         service_registry_address: ${SERVICE_REGISTRY_ADDRESS:str:0x0000000000000000000000000000000000000000}
         setup: &id003
           all_participants: ${ALL_PARTICIPANTS:list:[]}
@@ -114,7 +110,7 @@
         request_retry_delay: 1.0
         request_timeout: 10.0
         round_timeout_seconds: 30.0
-        service_id: mech
+        service_id: governatooorr
         service_registry_address: ${SERVICE_REGISTRY_ADDRESS:str:0x0000000000000000000000000000000000000000}
         setup: *id003
         share_tm_config_on_startup: ${USE_ACN:bool:false}
@@ -155,7 +151,7 @@
         request_retry_delay: 1.0
         request_timeout: 10.0
         round_timeout_seconds: 30.0
-        service_id: mech
+        service_id: governatooorr
         service_registry_address: ${SERVICE_REGISTRY_ADDRESS:str:0x0000000000000000000000000000000000000000}
         setup: *id003
         share_tm_config_on_startup: ${USE_ACN:bool:false}
@@ -196,7 +192,7 @@
         request_retry_delay: 1.0
         request_timeout: 10.0
         round_timeout_seconds: 30.0
-        service_id: mech
+        service_id: governatooorr
         service_registry_address: ${SERVICE_REGISTRY_ADDRESS:str:0x0000000000000000000000000000000000000000}
         setup: *id003
         share_tm_config_on_startup: ${USE_ACN:bool:false}
