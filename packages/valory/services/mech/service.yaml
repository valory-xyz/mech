--- conflicted
+++ resolved
@@ -5,387 +5,391 @@
 aea_version: '>=1.0.0, <2.0.0'
 license: Apache-2.0
 fingerprint:
-  README.md: bafybeif7ia4jdlazy6745ke2k2x5yoqlwsgwr6sbztbgqtwvs3ndm2p7ba
+    README.md: bafybeif7ia4jdlazy6745ke2k2x5yoqlwsgwr6sbztbgqtwvs3ndm2p7ba
 fingerprint_ignore_patterns: []
-<<<<<<< HEAD
-agent: valory/mech:0.1.0:bafybeifilfrw5ehdkvp3e2hsk3eehqpqmzou2rizlutenzcvcxbjdssikq
-=======
 agent: valory/mech:0.1.0:bafybeicapdc5pjs54wyqngxn7swir6mlbd2tikjzezzfykb7ngv7uv2nf4
->>>>>>> a081bf18
 number_of_agents: 4
 deployment:
-  agent:
-    ports:
-      0:
-        8000: 8000
-      1:
-        8001: 8000
-      2:
-        8002: 8000
-      3:
-        8003: 8000
+    agent:
+        ports:
+            0:
+                8000: 8000
+            1:
+                8001: 8000
+            2:
+                8002: 8000
+            3:
+                8003: 8000
 ---
 public_id: valory/mech_abci:0.1.0
 type: skill
 0:
-  models:
-    params:
-      args:
-        gas_params: &id001
-          gas_price: ${GAS_PRICE:int:null}
-          max_fee_per_gas: ${MAX_FEE_PER_GAS:int:null}
-          max_priority_fee_per_gas: ${MAX_PRIORITY_FEE_PER_GAS:int:null}
-        multisend_address: ${MULTISEND_ADDRESS:str:0xA238CBeb142c10Ef7Ad8442C6D1f9E89e07e7761}
-        on_chain_service_id: ${ON_CHAIN_SERVICE_ID:int:null}
-        reset_pause_duration: ${RESET_PAUSE_DURATION:int:10}
-        round_timeout_seconds: ${ROUND_TIMEOUT:float:150.0}
-        use_polling: ${USE_POLLING:bool:false}
-        service_registry_address: ${SERVICE_REGISTRY_ADDRESS:str:0x0000000000000000000000000000000000000000}
-        setup: &id002
-          all_participants: ${ALL_PARTICIPANTS:list:[]}
-          safe_contract_address: ${SAFE_CONTRACT_ADDRESS:str:0x0000000000000000000000000000000000000000}
-          consensus_threshold: ${CONSENSUS_THRESHOLD:int:null}
-        share_tm_config_on_startup: ${USE_ACN:bool:false}
-        tendermint_com_url: ${TENDERMINT_COM_URL:str:http://localhost:8080}
-        tendermint_url: ${TENDERMINT_URL:str:http://localhost:26657}
-        tendermint_p2p_url: ${TM_P2P_ENDPOINT_NODE_0:str:node0:26656}
-        termination_sleep: ${TERMINATION_SLEEP:int:900}
-        use_termination: ${USE_TERMINATION:bool:false}
-        manual_gas_limit: ${MANUAL_GAS_LIMIT:int:1000000}
-        reset_period_count: ${RESET_PERIOD_COUNT:int:1000}
-        service_endpoint_base: ${SERVICE_ENDPOINT_BASE:str:https://dummy_service.autonolas.tech/}
-        use_slashing: ${USE_SLASHING:bool:false}
-        termination_from_block: ${TERMINATION_FROM_BLOCK:int:0}
-        slash_cooldown_hours: ${SLASH_COOLDOWN_HOURS:int:3}
-        mech_marketplace_address: ${MECH_MARKETPLACE_ADDRESS:str:0x0000000000000000000000000000000000000000}
-        slash_threshold_amount: ${SLASH_THRESHOLD_AMOUNT:int:10000000000000000}
-        light_slash_unit_amount: ${LIGHT_SLASH_UNIT_AMOUNT:int:5000000000000000}
-        serious_slash_unit_amount: ${SERIOUS_SLASH_UNIT_AMOUNT:int:8000000000000000}
-        agent_registry_address: ${AGENT_REGISTRY_ADDRESS:str:0xE49CB081e8d96920C38aA7AB90cb0294ab4Bc8EA}
-        agent_id: ${AGENT_ID:int:3}
-        metadata_hash: ${METADATA_HASH:str:f01701220caa53607238e340da63b296acab232c18a48e954f0af6ff2b835b2d93f1962f0}
-        profit_split_freq: ${PROFIT_SPLIT_FREQ:int:100}
-        hash_checkpoint_address: ${CHECKPOINT_ADDRESS:str:0x0000000000000000000000000000000000000000}
-        mech_to_subscription: ${MECH_TO_SUBSCRIPTION:dict:{"0x77af31De935740567Cf4fF1986D04B2c964A786a":{"tokenAddress":"0x0000000000000000000000000000000000000000",
-          "tokenId":"1"},"0xA6bE7Ef2e2FbdA7fB2BfE60726b74A3B2206D67f":{"tokenAddress":"0x0000000000000000000000000000000000000001",
-          "tokenId":"2"}}}
-        agent_funding_amount: ${AGENT_FUNDING_AMOUNT:int:200000000000000000}
-        minimum_agent_balance: ${MINIMUM_AGENT_BALANCE:int:100000000000000000}
-        mech_staking_instance_address: ${MECH_STAKING_INSTANCE_ADDRESS:str:0x0000000000000000000000000000000000000000}
-        service_owner_share: ${SERVICE_SHARE:float:0}
-1:
-  models:
-    params:
-      args:
-        gas_params: *id001
-        multisend_address: ${MULTISEND_ADDRESS:str:0xA238CBeb142c10Ef7Ad8442C6D1f9E89e07e7761}
-        on_chain_service_id: ${ON_CHAIN_SERVICE_ID:int:null}
-        reset_pause_duration: ${RESET_PAUSE_DURATION:int:10}
-        manual_gas_limit: ${MANUAL_GAS_LIMIT:int:1000000}
-        round_timeout_seconds: ${ROUND_TIMEOUT:float:150.0}
-        use_polling: ${USE_POLLING:bool:false}
-        service_registry_address: ${SERVICE_REGISTRY_ADDRESS:str:0x0000000000000000000000000000000000000000}
-        setup: *id002
-        share_tm_config_on_startup: ${USE_ACN:bool:false}
-        tendermint_com_url: ${TENDERMINT_COM_URL:str:http://localhost:8080}
-        tendermint_url: ${TENDERMINT_URL:str:http://localhost:26657}
-        tendermint_p2p_url: ${TM_P2P_ENDPOINT_NODE_0:str:node0:26656}
-        termination_sleep: ${TERMINATION_SLEEP:int:900}
-        use_termination: ${USE_TERMINATION:bool:false}
-        reset_period_count: ${RESET_PERIOD_COUNT:int:1000}
-        use_slashing: ${USE_SLASHING:bool:false}
-        slash_cooldown_hours: ${SLASH_COOLDOWN_HOURS:int:3}
-        slash_threshold_amount: ${SLASH_THRESHOLD_AMOUNT:int:10000000000000000}
-        termination_from_block: ${TERMINATION_FROM_BLOCK:int:0}
-        light_slash_unit_amount: ${LIGHT_SLASH_UNIT_AMOUNT:int:5000000000000000}
-        serious_slash_unit_amount: ${SERIOUS_SLASH_UNIT_AMOUNT:int:8000000000000000}
-        agent_registry_address: ${AGENT_REGISTRY_ADDRESS:str:0xE49CB081e8d96920C38aA7AB90cb0294ab4Bc8EA}
-        agent_id: ${AGENT_ID:int:3}
-        metadata_hash: ${METADATA_HASH:str:f01701220caa53607238e340da63b296acab232c18a48e954f0af6ff2b835b2d93f1962f0}
-        profit_split_freq: ${PROFIT_SPLIT_FREQ:int:100}
-        hash_checkpoint_address: ${CHECKPOINT_ADDRESS:str:0x0000000000000000000000000000000000000000}
-        service_endpoint_base: ${SERVICE_ENDPOINT_BASE:str:https://dummy_service.autonolas.tech/}
-        mech_to_subscription: ${MECH_TO_SUBSCRIPTION:dict:{"0x77af31De935740567Cf4fF1986D04B2c964A786a":{"tokenAddress":"0x0000000000000000000000000000000000000000",
-          "tokenId":"1"},"0xA6bE7Ef2e2FbdA7fB2BfE60726b74A3B2206D67f":{"tokenAddress":"0x0000000000000000000000000000000000000001",
-          "tokenId":"2"}}}
-        agent_funding_amount: ${AGENT_FUNDING_AMOUNT:int:200000000000000000}
-        mech_marketplace_address: ${MECH_MARKETPLACE_ADDRESS:str:0x0000000000000000000000000000000000000000}
-        minimum_agent_balance: ${MINIMUM_AGENT_BALANCE:int:100000000000000000}
-        mech_staking_instance_address: ${MECH_STAKING_INSTANCE_ADDRESS:str:0x0000000000000000000000000000000000000000}
-        service_owner_share: ${SERVICE_SHARE:float:0}
-2:
-  models:
-    params:
-      args:
-        gas_params: *id001
-        multisend_address: ${MULTISEND_ADDRESS:str:0xA238CBeb142c10Ef7Ad8442C6D1f9E89e07e7761}
-        on_chain_service_id: ${ON_CHAIN_SERVICE_ID:int:null}
-        reset_pause_duration: ${RESET_PAUSE_DURATION:int:10}
-        round_timeout_seconds: ${ROUND_TIMEOUT:float:150.0}
-        use_polling: ${USE_POLLING:bool:false}
-        manual_gas_limit: ${MANUAL_GAS_LIMIT:int:1000000}
-        service_registry_address: ${SERVICE_REGISTRY_ADDRESS:str:0x0000000000000000000000000000000000000000}
-        setup: *id002
-        share_tm_config_on_startup: ${USE_ACN:bool:false}
-        tendermint_com_url: ${TENDERMINT_COM_URL:str:http://localhost:8080}
-        termination_from_block: ${TERMINATION_FROM_BLOCK:int:0}
-        tendermint_url: ${TENDERMINT_URL:str:http://localhost:26657}
-        tendermint_p2p_url: ${TM_P2P_ENDPOINT_NODE_0:str:node0:26656}
-        termination_sleep: ${TERMINATION_SLEEP:int:900}
-        use_termination: ${USE_TERMINATION:bool:false}
-        reset_period_count: ${RESET_PERIOD_COUNT:int:1000}
-        use_slashing: ${USE_SLASHING:bool:false}
-        slash_cooldown_hours: ${SLASH_COOLDOWN_HOURS:int:3}
-        slash_threshold_amount: ${SLASH_THRESHOLD_AMOUNT:int:10000000000000000}
-        mech_marketplace_address: ${MECH_MARKETPLACE_ADDRESS:str:0x0000000000000000000000000000000000000000}
-        light_slash_unit_amount: ${LIGHT_SLASH_UNIT_AMOUNT:int:5000000000000000}
-        serious_slash_unit_amount: ${SERIOUS_SLASH_UNIT_AMOUNT:int:8000000000000000}
-        service_endpoint_base: ${SERVICE_ENDPOINT_BASE:str:https://dummy_service.autonolas.tech/}
-        agent_registry_address: ${AGENT_REGISTRY_ADDRESS:str:0xE49CB081e8d96920C38aA7AB90cb0294ab4Bc8EA}
-        agent_id: ${AGENT_ID:int:3}
-        metadata_hash: ${METADATA_HASH:str:f01701220caa53607238e340da63b296acab232c18a48e954f0af6ff2b835b2d93f1962f0}
-        profit_split_freq: ${PROFIT_SPLIT_FREQ:int:100}
-        hash_checkpoint_address: ${CHECKPOINT_ADDRESS:str:0x0000000000000000000000000000000000000000}
-        mech_to_subscription: ${MECH_TO_SUBSCRIPTION:dict:{"0x77af31De935740567Cf4fF1986D04B2c964A786a":{"tokenAddress":"0x0000000000000000000000000000000000000000",
-          "tokenId":"1"},"0xA6bE7Ef2e2FbdA7fB2BfE60726b74A3B2206D67f":{"tokenAddress":"0x0000000000000000000000000000000000000001",
-          "tokenId":"2"}}}
-        agent_funding_amount: ${AGENT_FUNDING_AMOUNT:int:200000000000000000}
-        minimum_agent_balance: ${MINIMUM_AGENT_BALANCE:int:100000000000000000}
-        mech_staking_instance_address: ${MECH_STAKING_INSTANCE_ADDRESS:str:0x0000000000000000000000000000000000000000}
-        service_owner_share: ${SERVICE_SHARE:float:0}
-3:
-  models:
-    params:
-      args:
-        gas_params: *id001
-        multisend_address: ${MULTISEND_ADDRESS:str:0xA238CBeb142c10Ef7Ad8442C6D1f9E89e07e7761}
-        on_chain_service_id: ${ON_CHAIN_SERVICE_ID:int:null}
-        reset_pause_duration: ${RESET_PAUSE_DURATION:int:10}
-        round_timeout_seconds: ${ROUND_TIMEOUT:float:150.0}
-        use_polling: ${USE_POLLING:bool:false}
-        service_registry_address: ${SERVICE_REGISTRY_ADDRESS:str:0x0000000000000000000000000000000000000000}
-        setup: *id002
-        share_tm_config_on_startup: ${USE_ACN:bool:false}
-        manual_gas_limit: ${MANUAL_GAS_LIMIT:int:1000000}
-        tendermint_com_url: ${TENDERMINT_COM_URL:str:http://localhost:8080}
-        tendermint_url: ${TENDERMINT_URL:str:http://localhost:26657}
-        termination_from_block: ${TERMINATION_FROM_BLOCK:int:0}
-        tendermint_p2p_url: ${TM_P2P_ENDPOINT_NODE_0:str:node0:26656}
-        termination_sleep: ${TERMINATION_SLEEP:int:900}
-        use_termination: ${USE_TERMINATION:bool:false}
-        reset_period_count: ${RESET_PERIOD_COUNT:int:1000}
-        use_slashing: ${USE_SLASHING:bool:false}
-        slash_cooldown_hours: ${SLASH_COOLDOWN_HOURS:int:3}
-        slash_threshold_amount: ${SLASH_THRESHOLD_AMOUNT:int:10000000000000000}
-        light_slash_unit_amount: ${LIGHT_SLASH_UNIT_AMOUNT:int:5000000000000000}
-        serious_slash_unit_amount: ${SERIOUS_SLASH_UNIT_AMOUNT:int:8000000000000000}
-        agent_registry_address: ${AGENT_REGISTRY_ADDRESS:str:0xE49CB081e8d96920C38aA7AB90cb0294ab4Bc8EA}
-        agent_id: ${AGENT_ID:int:3}
-        mech_marketplace_address: ${MECH_MARKETPLACE_ADDRESS:str:0x0000000000000000000000000000000000000000}
-        metadata_hash: ${METADATA_HASH:str:f01701220caa53607238e340da63b296acab232c18a48e954f0af6ff2b835b2d93f1962f0}
-        profit_split_freq: ${PROFIT_SPLIT_FREQ:int:100}
-        hash_checkpoint_address: ${CHECKPOINT_ADDRESS:str:0x0000000000000000000000000000000000000000}
-        service_endpoint_base: ${SERVICE_ENDPOINT_BASE:str:https://dummy_service.autonolas.tech/}
-        mech_to_subscription: ${MECH_TO_SUBSCRIPTION:dict:{"0x77af31De935740567Cf4fF1986D04B2c964A786a":{"tokenAddress":"0x0000000000000000000000000000000000000000",
-          "tokenId":"1"},"0xA6bE7Ef2e2FbdA7fB2BfE60726b74A3B2206D67f":{"tokenAddress":"0x0000000000000000000000000000000000000001",
-          "tokenId":"2"}}}
-        agent_funding_amount: ${AGENT_FUNDING_AMOUNT:int:200000000000000000}
-        minimum_agent_balance: ${MINIMUM_AGENT_BALANCE:int:100000000000000000}
-        mech_staking_instance_address: ${MECH_STAKING_INSTANCE_ADDRESS:str:0x0000000000000000000000000000000000000000}
-        service_owner_share: ${SERVICE_SHARE:float:0}
+    models:
+        params:
+            args:
+                gas_params: &id001
+                    gas_price: ${GAS_PRICE:int:null}
+                    max_fee_per_gas: ${MAX_FEE_PER_GAS:int:null}
+                    max_priority_fee_per_gas: ${MAX_PRIORITY_FEE_PER_GAS:int:null}
+                multisend_address: ${MULTISEND_ADDRESS:str:0xA238CBeb142c10Ef7Ad8442C6D1f9E89e07e7761}
+                on_chain_service_id: ${ON_CHAIN_SERVICE_ID:int:null}
+                reset_pause_duration: ${RESET_PAUSE_DURATION:int:10}
+                round_timeout_seconds: ${ROUND_TIMEOUT:float:150.0}
+                use_polling: ${USE_POLLING:bool:false}
+                service_registry_address: ${SERVICE_REGISTRY_ADDRESS:str:0x0000000000000000000000000000000000000000}
+                setup: &id002
+                    all_participants: ${ALL_PARTICIPANTS:list:[]}
+                    safe_contract_address: ${SAFE_CONTRACT_ADDRESS:str:0x0000000000000000000000000000000000000000}
+                    consensus_threshold: ${CONSENSUS_THRESHOLD:int:null}
+                share_tm_config_on_startup: ${USE_ACN:bool:false}
+                tendermint_com_url: ${TENDERMINT_COM_URL:str:http://localhost:8080}
+                tendermint_url: ${TENDERMINT_URL:str:http://localhost:26657}
+                tendermint_p2p_url: ${TM_P2P_ENDPOINT_NODE_0:str:node0:26656}
+                termination_sleep: ${TERMINATION_SLEEP:int:900}
+                use_termination: ${USE_TERMINATION:bool:false}
+                manual_gas_limit: ${MANUAL_GAS_LIMIT:int:1000000}
+                reset_period_count: ${RESET_PERIOD_COUNT:int:1000}
+                service_endpoint_base: ${SERVICE_ENDPOINT_BASE:str:https://dummy_service.autonolas.tech/}
+                use_slashing: ${USE_SLASHING:bool:false}
+                termination_from_block: ${TERMINATION_FROM_BLOCK:int:0}
+                slash_cooldown_hours: ${SLASH_COOLDOWN_HOURS:int:3}
+                mech_marketplace_address: ${MECH_MARKETPLACE_ADDRESS:str:0x0000000000000000000000000000000000000000}
+                slash_threshold_amount: ${SLASH_THRESHOLD_AMOUNT:int:10000000000000000}
+                light_slash_unit_amount: ${LIGHT_SLASH_UNIT_AMOUNT:int:5000000000000000}
+                serious_slash_unit_amount: ${SERIOUS_SLASH_UNIT_AMOUNT:int:8000000000000000}
+                agent_registry_address: ${AGENT_REGISTRY_ADDRESS:str:0xE49CB081e8d96920C38aA7AB90cb0294ab4Bc8EA}
+                agent_id: ${AGENT_ID:int:3}
+                metadata_hash: ${METADATA_HASH:str:f01701220caa53607238e340da63b296acab232c18a48e954f0af6ff2b835b2d93f1962f0}
+                profit_split_freq: ${PROFIT_SPLIT_FREQ:int:100}
+                hash_checkpoint_address: ${CHECKPOINT_ADDRESS:str:0x0000000000000000000000000000000000000000}
+                mech_to_subscription:
+                    ${MECH_TO_SUBSCRIPTION:dict:{"0x77af31De935740567Cf4fF1986D04B2c964A786a":{"tokenAddress":"0x0000000000000000000000000000000000000000",
+                    "tokenId":"1"},"0xA6bE7Ef2e2FbdA7fB2BfE60726b74A3B2206D67f":{"tokenAddress":"0x0000000000000000000000000000000000000001",
+                    "tokenId":"2"}}}
+                agent_funding_amount: ${AGENT_FUNDING_AMOUNT:int:200000000000000000}
+                minimum_agent_balance: ${MINIMUM_AGENT_BALANCE:int:100000000000000000}
+                mech_staking_instance_address: ${MECH_STAKING_INSTANCE_ADDRESS:str:0x0000000000000000000000000000000000000000}
+                service_owner_share: ${SERVICE_SHARE:float:0}
+1:
+    models:
+        params:
+            args:
+                gas_params: *id001
+                multisend_address: ${MULTISEND_ADDRESS:str:0xA238CBeb142c10Ef7Ad8442C6D1f9E89e07e7761}
+                on_chain_service_id: ${ON_CHAIN_SERVICE_ID:int:null}
+                reset_pause_duration: ${RESET_PAUSE_DURATION:int:10}
+                manual_gas_limit: ${MANUAL_GAS_LIMIT:int:1000000}
+                round_timeout_seconds: ${ROUND_TIMEOUT:float:150.0}
+                use_polling: ${USE_POLLING:bool:false}
+                service_registry_address: ${SERVICE_REGISTRY_ADDRESS:str:0x0000000000000000000000000000000000000000}
+                setup: *id002
+                share_tm_config_on_startup: ${USE_ACN:bool:false}
+                tendermint_com_url: ${TENDERMINT_COM_URL:str:http://localhost:8080}
+                tendermint_url: ${TENDERMINT_URL:str:http://localhost:26657}
+                tendermint_p2p_url: ${TM_P2P_ENDPOINT_NODE_0:str:node0:26656}
+                termination_sleep: ${TERMINATION_SLEEP:int:900}
+                use_termination: ${USE_TERMINATION:bool:false}
+                reset_period_count: ${RESET_PERIOD_COUNT:int:1000}
+                use_slashing: ${USE_SLASHING:bool:false}
+                slash_cooldown_hours: ${SLASH_COOLDOWN_HOURS:int:3}
+                slash_threshold_amount: ${SLASH_THRESHOLD_AMOUNT:int:10000000000000000}
+                termination_from_block: ${TERMINATION_FROM_BLOCK:int:0}
+                light_slash_unit_amount: ${LIGHT_SLASH_UNIT_AMOUNT:int:5000000000000000}
+                serious_slash_unit_amount: ${SERIOUS_SLASH_UNIT_AMOUNT:int:8000000000000000}
+                agent_registry_address: ${AGENT_REGISTRY_ADDRESS:str:0xE49CB081e8d96920C38aA7AB90cb0294ab4Bc8EA}
+                agent_id: ${AGENT_ID:int:3}
+                metadata_hash: ${METADATA_HASH:str:f01701220caa53607238e340da63b296acab232c18a48e954f0af6ff2b835b2d93f1962f0}
+                profit_split_freq: ${PROFIT_SPLIT_FREQ:int:100}
+                hash_checkpoint_address: ${CHECKPOINT_ADDRESS:str:0x0000000000000000000000000000000000000000}
+                service_endpoint_base: ${SERVICE_ENDPOINT_BASE:str:https://dummy_service.autonolas.tech/}
+                mech_to_subscription:
+                    ${MECH_TO_SUBSCRIPTION:dict:{"0x77af31De935740567Cf4fF1986D04B2c964A786a":{"tokenAddress":"0x0000000000000000000000000000000000000000",
+                    "tokenId":"1"},"0xA6bE7Ef2e2FbdA7fB2BfE60726b74A3B2206D67f":{"tokenAddress":"0x0000000000000000000000000000000000000001",
+                    "tokenId":"2"}}}
+                agent_funding_amount: ${AGENT_FUNDING_AMOUNT:int:200000000000000000}
+                mech_marketplace_address: ${MECH_MARKETPLACE_ADDRESS:str:0x0000000000000000000000000000000000000000}
+                minimum_agent_balance: ${MINIMUM_AGENT_BALANCE:int:100000000000000000}
+                mech_staking_instance_address: ${MECH_STAKING_INSTANCE_ADDRESS:str:0x0000000000000000000000000000000000000000}
+                service_owner_share: ${SERVICE_SHARE:float:0}
+2:
+    models:
+        params:
+            args:
+                gas_params: *id001
+                multisend_address: ${MULTISEND_ADDRESS:str:0xA238CBeb142c10Ef7Ad8442C6D1f9E89e07e7761}
+                on_chain_service_id: ${ON_CHAIN_SERVICE_ID:int:null}
+                reset_pause_duration: ${RESET_PAUSE_DURATION:int:10}
+                round_timeout_seconds: ${ROUND_TIMEOUT:float:150.0}
+                use_polling: ${USE_POLLING:bool:false}
+                manual_gas_limit: ${MANUAL_GAS_LIMIT:int:1000000}
+                service_registry_address: ${SERVICE_REGISTRY_ADDRESS:str:0x0000000000000000000000000000000000000000}
+                setup: *id002
+                share_tm_config_on_startup: ${USE_ACN:bool:false}
+                tendermint_com_url: ${TENDERMINT_COM_URL:str:http://localhost:8080}
+                termination_from_block: ${TERMINATION_FROM_BLOCK:int:0}
+                tendermint_url: ${TENDERMINT_URL:str:http://localhost:26657}
+                tendermint_p2p_url: ${TM_P2P_ENDPOINT_NODE_0:str:node0:26656}
+                termination_sleep: ${TERMINATION_SLEEP:int:900}
+                use_termination: ${USE_TERMINATION:bool:false}
+                reset_period_count: ${RESET_PERIOD_COUNT:int:1000}
+                use_slashing: ${USE_SLASHING:bool:false}
+                slash_cooldown_hours: ${SLASH_COOLDOWN_HOURS:int:3}
+                slash_threshold_amount: ${SLASH_THRESHOLD_AMOUNT:int:10000000000000000}
+                mech_marketplace_address: ${MECH_MARKETPLACE_ADDRESS:str:0x0000000000000000000000000000000000000000}
+                light_slash_unit_amount: ${LIGHT_SLASH_UNIT_AMOUNT:int:5000000000000000}
+                serious_slash_unit_amount: ${SERIOUS_SLASH_UNIT_AMOUNT:int:8000000000000000}
+                service_endpoint_base: ${SERVICE_ENDPOINT_BASE:str:https://dummy_service.autonolas.tech/}
+                agent_registry_address: ${AGENT_REGISTRY_ADDRESS:str:0xE49CB081e8d96920C38aA7AB90cb0294ab4Bc8EA}
+                agent_id: ${AGENT_ID:int:3}
+                metadata_hash: ${METADATA_HASH:str:f01701220caa53607238e340da63b296acab232c18a48e954f0af6ff2b835b2d93f1962f0}
+                profit_split_freq: ${PROFIT_SPLIT_FREQ:int:100}
+                hash_checkpoint_address: ${CHECKPOINT_ADDRESS:str:0x0000000000000000000000000000000000000000}
+                mech_to_subscription:
+                    ${MECH_TO_SUBSCRIPTION:dict:{"0x77af31De935740567Cf4fF1986D04B2c964A786a":{"tokenAddress":"0x0000000000000000000000000000000000000000",
+                    "tokenId":"1"},"0xA6bE7Ef2e2FbdA7fB2BfE60726b74A3B2206D67f":{"tokenAddress":"0x0000000000000000000000000000000000000001",
+                    "tokenId":"2"}}}
+                agent_funding_amount: ${AGENT_FUNDING_AMOUNT:int:200000000000000000}
+                minimum_agent_balance: ${MINIMUM_AGENT_BALANCE:int:100000000000000000}
+                mech_staking_instance_address: ${MECH_STAKING_INSTANCE_ADDRESS:str:0x0000000000000000000000000000000000000000}
+                service_owner_share: ${SERVICE_SHARE:float:0}
+3:
+    models:
+        params:
+            args:
+                gas_params: *id001
+                multisend_address: ${MULTISEND_ADDRESS:str:0xA238CBeb142c10Ef7Ad8442C6D1f9E89e07e7761}
+                on_chain_service_id: ${ON_CHAIN_SERVICE_ID:int:null}
+                reset_pause_duration: ${RESET_PAUSE_DURATION:int:10}
+                round_timeout_seconds: ${ROUND_TIMEOUT:float:150.0}
+                use_polling: ${USE_POLLING:bool:false}
+                service_registry_address: ${SERVICE_REGISTRY_ADDRESS:str:0x0000000000000000000000000000000000000000}
+                setup: *id002
+                share_tm_config_on_startup: ${USE_ACN:bool:false}
+                manual_gas_limit: ${MANUAL_GAS_LIMIT:int:1000000}
+                tendermint_com_url: ${TENDERMINT_COM_URL:str:http://localhost:8080}
+                tendermint_url: ${TENDERMINT_URL:str:http://localhost:26657}
+                termination_from_block: ${TERMINATION_FROM_BLOCK:int:0}
+                tendermint_p2p_url: ${TM_P2P_ENDPOINT_NODE_0:str:node0:26656}
+                termination_sleep: ${TERMINATION_SLEEP:int:900}
+                use_termination: ${USE_TERMINATION:bool:false}
+                reset_period_count: ${RESET_PERIOD_COUNT:int:1000}
+                use_slashing: ${USE_SLASHING:bool:false}
+                slash_cooldown_hours: ${SLASH_COOLDOWN_HOURS:int:3}
+                slash_threshold_amount: ${SLASH_THRESHOLD_AMOUNT:int:10000000000000000}
+                light_slash_unit_amount: ${LIGHT_SLASH_UNIT_AMOUNT:int:5000000000000000}
+                serious_slash_unit_amount: ${SERIOUS_SLASH_UNIT_AMOUNT:int:8000000000000000}
+                agent_registry_address: ${AGENT_REGISTRY_ADDRESS:str:0xE49CB081e8d96920C38aA7AB90cb0294ab4Bc8EA}
+                agent_id: ${AGENT_ID:int:3}
+                mech_marketplace_address: ${MECH_MARKETPLACE_ADDRESS:str:0x0000000000000000000000000000000000000000}
+                metadata_hash: ${METADATA_HASH:str:f01701220caa53607238e340da63b296acab232c18a48e954f0af6ff2b835b2d93f1962f0}
+                profit_split_freq: ${PROFIT_SPLIT_FREQ:int:100}
+                hash_checkpoint_address: ${CHECKPOINT_ADDRESS:str:0x0000000000000000000000000000000000000000}
+                service_endpoint_base: ${SERVICE_ENDPOINT_BASE:str:https://dummy_service.autonolas.tech/}
+                mech_to_subscription:
+                    ${MECH_TO_SUBSCRIPTION:dict:{"0x77af31De935740567Cf4fF1986D04B2c964A786a":{"tokenAddress":"0x0000000000000000000000000000000000000000",
+                    "tokenId":"1"},"0xA6bE7Ef2e2FbdA7fB2BfE60726b74A3B2206D67f":{"tokenAddress":"0x0000000000000000000000000000000000000001",
+                    "tokenId":"2"}}}
+                agent_funding_amount: ${AGENT_FUNDING_AMOUNT:int:200000000000000000}
+                minimum_agent_balance: ${MINIMUM_AGENT_BALANCE:int:100000000000000000}
+                mech_staking_instance_address: ${MECH_STAKING_INSTANCE_ADDRESS:str:0x0000000000000000000000000000000000000000}
+                service_owner_share: ${SERVICE_SHARE:float:0}
 ---
 public_id: valory/task_execution:0.1.0
 type: skill
 0:
-  models:
-    params:
-      args:
-        task_deadline: ${TASK_DEADLINE:float:240.0}
-        tools_to_package_hash: ${TOOLS_TO_PACKAGE_HASH:dict:{}}
-        api_keys: ${API_KEYS:dict:{}}
-        polling_interval: ${POLLING_INTERVAL:float:30.0}
-        agent_index: ${AGENT_INDEX_0:int:0}
-        num_agents: ${NUM_AGENTS:int:4}
-        mech_marketplace_address: ${MECH_MARKETPLACE_ADDRESS:str:0x0000000000000000000000000000000000000000}
-        timeout_limit: ${TIMEOUT_LIMIT:int:3}
-        mech_to_config: ${MECH_TO_CONFIG:dict:{"0xFf82123dFB52ab75C417195c5fDB87630145ae81":{"use_dynamic_pricing":false,"is_marketplace_mech":false},
-          "0x77af31De935740567Cf4fF1986D04B2c964A786a":{"use_dynamic_pricing":false,"is_marketplace_mech":false}}}
-        max_block_window: ${MAX_BLOCK_WINDOW:int:500}
-1:
-  models:
-    params:
-      args:
-        task_deadline: ${TASK_DEADLINE:float:240.0}
-        tools_to_package_hash: ${TOOLS_TO_PACKAGE_HASH:dict:{}}
-        api_keys: ${API_KEYS:dict:{}}
-        polling_interval: ${POLLING_INTERVAL:float:30.0}
-        mech_marketplace_address: ${MECH_MARKETPLACE_ADDRESS:str:0x0000000000000000000000000000000000000000}
-        agent_index: ${AGENT_INDEX_1:int:1}
-        num_agents: ${NUM_AGENTS:int:4}
-        mech_to_config: ${MECH_TO_CONFIG:dict:{"0xFf82123dFB52ab75C417195c5fDB87630145ae81":{"use_dynamic_pricing":false,"is_marketplace_mech":false},
-          "0x77af31De935740567Cf4fF1986D04B2c964A786a":{"use_dynamic_pricing":false,"is_marketplace_mech":false}}}
-        timeout_limit: ${TIMEOUT_LIMIT:int:3}
-        max_block_window: ${MAX_BLOCK_WINDOW:int:500}
-2:
-  models:
-    params:
-      args:
-        task_deadline: ${TASK_DEADLINE:float:240.0}
-        tools_to_package_hash: ${TOOLS_TO_PACKAGE_HASH:dict:{}}
-        api_keys: ${API_KEYS:dict:{}}
-        polling_interval: ${POLLING_INTERVAL:float:30.0}
-        mech_marketplace_address: ${MECH_MARKETPLACE_ADDRESS:str:0x0000000000000000000000000000000000000000}
-        agent_index: ${AGENT_INDEX_2:int:2}
-        num_agents: ${NUM_AGENTS:int:4}
-        mech_to_config: ${MECH_TO_CONFIG:dict:{"0xFf82123dFB52ab75C417195c5fDB87630145ae81":{"use_dynamic_pricing":false,"is_marketplace_mech":false},
-          "0x77af31De935740567Cf4fF1986D04B2c964A786a":{"use_dynamic_pricing":false,"is_marketplace_mech":false}}}
-        timeout_limit: ${TIMEOUT_LIMIT:int:3}
-        max_block_window: ${MAX_BLOCK_WINDOW:int:500}
-3:
-  models:
-    params:
-      args:
-        task_deadline: ${TASK_DEADLINE:float:240.0}
-        tools_to_package_hash: ${TOOLS_TO_PACKAGE_HASH:dict:{}}
-        api_keys: ${API_KEYS:dict:{}}
-        mech_marketplace_address: ${MECH_MARKETPLACE_ADDRESS:str:0x0000000000000000000000000000000000000000}
-        polling_interval: ${POLLING_INTERVAL:float:30.0}
-        agent_index: ${AGENT_INDEX_3:int:3}
-        num_agents: ${NUM_AGENTS:int:4}
-        timeout_limit: ${TIMEOUT_LIMIT:int:3}
-        mech_to_config: ${MECH_TO_CONFIG:dict:{"0xFf82123dFB52ab75C417195c5fDB87630145ae81":{"use_dynamic_pricing":false,"is_marketplace_mech":false},
-          "0x77af31De935740567Cf4fF1986D04B2c964A786a":{"use_dynamic_pricing":false,"is_marketplace_mech":false}}}
-        max_block_window: ${MAX_BLOCK_WINDOW:int:500}
+    models:
+        params:
+            args:
+                task_deadline: ${TASK_DEADLINE:float:240.0}
+                tools_to_package_hash: ${TOOLS_TO_PACKAGE_HASH:dict:{}}
+                api_keys: ${API_KEYS:dict:{}}
+                polling_interval: ${POLLING_INTERVAL:float:30.0}
+                agent_index: ${AGENT_INDEX_0:int:0}
+                num_agents: ${NUM_AGENTS:int:4}
+                mech_marketplace_address: ${MECH_MARKETPLACE_ADDRESS:str:0x0000000000000000000000000000000000000000}
+                timeout_limit: ${TIMEOUT_LIMIT:int:3}
+                mech_to_config:
+                    ${MECH_TO_CONFIG:dict:{"0xFf82123dFB52ab75C417195c5fDB87630145ae81":{"use_dynamic_pricing":false,"is_marketplace_mech":false},
+                    "0x77af31De935740567Cf4fF1986D04B2c964A786a":{"use_dynamic_pricing":false,"is_marketplace_mech":false}}}
+                max_block_window: ${MAX_BLOCK_WINDOW:int:500}
+1:
+    models:
+        params:
+            args:
+                task_deadline: ${TASK_DEADLINE:float:240.0}
+                tools_to_package_hash: ${TOOLS_TO_PACKAGE_HASH:dict:{}}
+                api_keys: ${API_KEYS:dict:{}}
+                polling_interval: ${POLLING_INTERVAL:float:30.0}
+                mech_marketplace_address: ${MECH_MARKETPLACE_ADDRESS:str:0x0000000000000000000000000000000000000000}
+                agent_index: ${AGENT_INDEX_1:int:1}
+                num_agents: ${NUM_AGENTS:int:4}
+                mech_to_config:
+                    ${MECH_TO_CONFIG:dict:{"0xFf82123dFB52ab75C417195c5fDB87630145ae81":{"use_dynamic_pricing":false,"is_marketplace_mech":false},
+                    "0x77af31De935740567Cf4fF1986D04B2c964A786a":{"use_dynamic_pricing":false,"is_marketplace_mech":false}}}
+                timeout_limit: ${TIMEOUT_LIMIT:int:3}
+                max_block_window: ${MAX_BLOCK_WINDOW:int:500}
+2:
+    models:
+        params:
+            args:
+                task_deadline: ${TASK_DEADLINE:float:240.0}
+                tools_to_package_hash: ${TOOLS_TO_PACKAGE_HASH:dict:{}}
+                api_keys: ${API_KEYS:dict:{}}
+                polling_interval: ${POLLING_INTERVAL:float:30.0}
+                mech_marketplace_address: ${MECH_MARKETPLACE_ADDRESS:str:0x0000000000000000000000000000000000000000}
+                agent_index: ${AGENT_INDEX_2:int:2}
+                num_agents: ${NUM_AGENTS:int:4}
+                mech_to_config:
+                    ${MECH_TO_CONFIG:dict:{"0xFf82123dFB52ab75C417195c5fDB87630145ae81":{"use_dynamic_pricing":false,"is_marketplace_mech":false},
+                    "0x77af31De935740567Cf4fF1986D04B2c964A786a":{"use_dynamic_pricing":false,"is_marketplace_mech":false}}}
+                timeout_limit: ${TIMEOUT_LIMIT:int:3}
+                max_block_window: ${MAX_BLOCK_WINDOW:int:500}
+3:
+    models:
+        params:
+            args:
+                task_deadline: ${TASK_DEADLINE:float:240.0}
+                tools_to_package_hash: ${TOOLS_TO_PACKAGE_HASH:dict:{}}
+                api_keys: ${API_KEYS:dict:{}}
+                mech_marketplace_address: ${MECH_MARKETPLACE_ADDRESS:str:0x0000000000000000000000000000000000000000}
+                polling_interval: ${POLLING_INTERVAL:float:30.0}
+                agent_index: ${AGENT_INDEX_3:int:3}
+                num_agents: ${NUM_AGENTS:int:4}
+                timeout_limit: ${TIMEOUT_LIMIT:int:3}
+                mech_to_config:
+                    ${MECH_TO_CONFIG:dict:{"0xFf82123dFB52ab75C417195c5fDB87630145ae81":{"use_dynamic_pricing":false,"is_marketplace_mech":false},
+                    "0x77af31De935740567Cf4fF1986D04B2c964A786a":{"use_dynamic_pricing":false,"is_marketplace_mech":false}}}
+                max_block_window: ${MAX_BLOCK_WINDOW:int:500}
 ---
 public_id: valory/ledger:0.19.0
 type: connection
 0:
-  config:
-    ledger_apis:
-      ethereum:
-        address: ${ETHEREUM_LEDGER_RPC_0:str:http://host.docker.internal:8545}
-        chain_id: ${ETHEREUM_LEDGER_CHAIN_ID:int:1}
-        poa_chain: ${ETHEREUM_LEDGER_IS_POA_CHAIN:bool:false}
-        default_gas_price_strategy: ${ETHEREUM_LEDGER_PRICING:str:eip1559}
-      gnosis:
-        address: ${GNOSIS_RPC_0:str:http://host.docker.internal:8545}
-1:
-  config:
-    ledger_apis:
-      ethereum:
-        address: ${ETHEREUM_LEDGER_RPC_1:str:http://host.docker.internal:8545}
-        chain_id: ${ETHEREUM_LEDGER_CHAIN_ID:int:1}
-        poa_chain: ${ETHEREUM_LEDGER_IS_POA_CHAIN:bool:false}
-        default_gas_price_strategy: ${ETHEREUM_LEDGER_PRICING:str:eip1559}
-      gnosis:
-        address: ${GNOSIS_RPC_1:str:http://host.docker.internal:8545}
-2:
-  config:
-    ledger_apis:
-      ethereum:
-        address: ${ETHEREUM_LEDGER_RPC_2:str:http://host.docker.internal:8545}
-        chain_id: ${ETHEREUM_LEDGER_CHAIN_ID:int:1}
-        poa_chain: ${ETHEREUM_LEDGER_IS_POA_CHAIN:bool:false}
-        default_gas_price_strategy: ${ETHEREUM_LEDGER_PRICING:str:eip1559}
-      gnosis:
-        address: ${GNOSIS_RPC_2:str:http://host.docker.internal:8545}
-3:
-  config:
-    ledger_apis:
-      ethereum:
-        address: ${ETHEREUM_LEDGER_RPC_3:str:http://host.docker.internal:8545}
-        chain_id: ${ETHEREUM_LEDGER_CHAIN_ID:int:1}
-        poa_chain: ${ETHEREUM_LEDGER_IS_POA_CHAIN:bool:false}
-        default_gas_price_strategy: ${ETHEREUM_LEDGER_PRICING:str:eip1559}
-      gnosis:
-        address: ${GNOSIS_RPC_3:str:http://host.docker.internal:8545}
+    config:
+        ledger_apis:
+            ethereum:
+                address: ${ETHEREUM_LEDGER_RPC_0:str:http://host.docker.internal:8545}
+                chain_id: ${ETHEREUM_LEDGER_CHAIN_ID:int:1}
+                poa_chain: ${ETHEREUM_LEDGER_IS_POA_CHAIN:bool:false}
+                default_gas_price_strategy: ${ETHEREUM_LEDGER_PRICING:str:eip1559}
+            gnosis:
+                address: ${GNOSIS_RPC_0:str:http://host.docker.internal:8545}
+1:
+    config:
+        ledger_apis:
+            ethereum:
+                address: ${ETHEREUM_LEDGER_RPC_1:str:http://host.docker.internal:8545}
+                chain_id: ${ETHEREUM_LEDGER_CHAIN_ID:int:1}
+                poa_chain: ${ETHEREUM_LEDGER_IS_POA_CHAIN:bool:false}
+                default_gas_price_strategy: ${ETHEREUM_LEDGER_PRICING:str:eip1559}
+            gnosis:
+                address: ${GNOSIS_RPC_1:str:http://host.docker.internal:8545}
+2:
+    config:
+        ledger_apis:
+            ethereum:
+                address: ${ETHEREUM_LEDGER_RPC_2:str:http://host.docker.internal:8545}
+                chain_id: ${ETHEREUM_LEDGER_CHAIN_ID:int:1}
+                poa_chain: ${ETHEREUM_LEDGER_IS_POA_CHAIN:bool:false}
+                default_gas_price_strategy: ${ETHEREUM_LEDGER_PRICING:str:eip1559}
+            gnosis:
+                address: ${GNOSIS_RPC_2:str:http://host.docker.internal:8545}
+3:
+    config:
+        ledger_apis:
+            ethereum:
+                address: ${ETHEREUM_LEDGER_RPC_3:str:http://host.docker.internal:8545}
+                chain_id: ${ETHEREUM_LEDGER_CHAIN_ID:int:1}
+                poa_chain: ${ETHEREUM_LEDGER_IS_POA_CHAIN:bool:false}
+                default_gas_price_strategy: ${ETHEREUM_LEDGER_PRICING:str:eip1559}
+            gnosis:
+                address: ${GNOSIS_RPC_3:str:http://host.docker.internal:8545}
 ---
 public_id: valory/p2p_libp2p_client:0.1.0
 type: connection
 config:
-  nodes:
-  - uri: ${ACN_URI:str:acn.staging.autonolas.tech:9005}
-    public_key: ${ACN_NODE_PUBLIC_KEY:str:02d3a830c9d6ea1ae91936951430dee11f4662f33118b02190693be835359a9d77}
+    nodes:
+        - uri: ${ACN_URI:str:acn.staging.autonolas.tech:9005}
+          public_key: ${ACN_NODE_PUBLIC_KEY:str:02d3a830c9d6ea1ae91936951430dee11f4662f33118b02190693be835359a9d77}
 cert_requests:
-- identifier: acn
-  ledger_id: ethereum
-  message_format: '{public_key}'
-  not_after: '2023-01-01'
-  not_before: '2022-01-01'
-  public_key: ${ACN_NODE_PUBLIC_KEY:str:02d3a830c9d6ea1ae91936951430dee11f4662f33118b02190693be835359a9d77}
-  save_path: .certs/acn_cosmos_11000.txt
+    - identifier: acn
+      ledger_id: ethereum
+      message_format: '{public_key}'
+      not_after: '2023-01-01'
+      not_before: '2022-01-01'
+      public_key: ${ACN_NODE_PUBLIC_KEY:str:02d3a830c9d6ea1ae91936951430dee11f4662f33118b02190693be835359a9d77}
+      save_path: .certs/acn_cosmos_11000.txt
 is_abstract: false
 ---
 public_id: valory/websocket_client:0.1.0:bafybeiexove4oqyhoae5xmk2hilskthosov5imdp65olpgj3cfrepbouyy
 type: connection
 0:
-  config:
-    endpoint: ${ETHEREUM_WEBSOCKET_RPC_0:str:wss://rpc.gnosischain.com/wss}
-1:
-  config:
-    endpoint: ${ETHEREUM_WEBSOCKET_RPC_1:str:wss://rpc.gnosischain.com/wss}
-2:
-  config:
-    endpoint: ${ETHEREUM_WEBSOCKET_RPC_2:str:wss://rpc.gnosischain.com/wss}
-3:
-  config:
-    endpoint: ${ETHEREUM_WEBSOCKET_RPC_3:str:wss://rpc.gnosischain.com/wss}
+    config:
+        endpoint: ${ETHEREUM_WEBSOCKET_RPC_0:str:wss://rpc.gnosischain.com/wss}
+1:
+    config:
+        endpoint: ${ETHEREUM_WEBSOCKET_RPC_1:str:wss://rpc.gnosischain.com/wss}
+2:
+    config:
+        endpoint: ${ETHEREUM_WEBSOCKET_RPC_2:str:wss://rpc.gnosischain.com/wss}
+3:
+    config:
+        endpoint: ${ETHEREUM_WEBSOCKET_RPC_3:str:wss://rpc.gnosischain.com/wss}
 ---
 public_id: valory/contract_subscription:0.1.0:bafybeiby5ajjc7a3m2uq73d2pprx6enqt4ghfcq2gkmrtsr75e4d4napi4
 type: skill
 0:
-  behaviours:
-    subscriptions:
-      args:
-        contracts: ${SUBSCRIPTIONS_CONTRACTS:list:["0xFf82123dFB52ab75C417195c5fDB87630145ae81"]}
-  handlers:
-    new_event:
-      args:
-        contract_to_monitor: ${CONTRACT_TO_MONITOR:str:0xFf82123dFB52ab75C417195c5fDB87630145ae81}
-        websocket_provider: ${ETHEREUM_LEDGER_RPC_0:str:https://rpc.gnosischain.com}
-  models:
-    params:
-      args:
-        use_polling: ${USE_POLLING:str:false}
-1:
-  behaviours:
-    subscriptions:
-      args:
-        contracts: ${SUBSCRIPTIONS_CONTRACTS:list:["0xFf82123dFB52ab75C417195c5fDB87630145ae81"]}
-  handlers:
-    new_event:
-      args:
-        contract_to_monitor: ${CONTRACT_TO_MONITOR:str:0xFf82123dFB52ab75C417195c5fDB87630145ae81}
-        websocket_provider: ${ETHEREUM_LEDGER_RPC_1:str:https://rpc.gnosischain.com}
-  models:
-    params:
-      args:
-        use_polling: ${USE_POLLING:str:false}
-2:
-  behaviours:
-    subscriptions:
-      args:
-        contracts: ${SUBSCRIPTIONS_CONTRACTS:list:["0xFf82123dFB52ab75C417195c5fDB87630145ae81"]}
-  handlers:
-    new_event:
-      args:
-        contract_to_monitor: ${CONTRACT_TO_MONITOR:str:0xFf82123dFB52ab75C417195c5fDB87630145ae81}
-        websocket_provider: ${ETHEREUM_LEDGER_RPC_2:str:https://rpc.gnosischain.com}
-  models:
-    params:
-      args:
-        use_polling: ${USE_POLLING:str:false}
-3:
-  behaviours:
-    subscriptions:
-      args:
-        contracts: ${SUBSCRIPTIONS_CONTRACTS:list:["0xFf82123dFB52ab75C417195c5fDB87630145ae81"]}
-  handlers:
-    new_event:
-      args:
-        contract_to_monitor: ${CONTRACT_TO_MONITOR:str:0xFf82123dFB52ab75C417195c5fDB87630145ae81}
-        websocket_provider: ${ETHEREUM_LEDGER_RPC_3:str:https://rpc.gnosischain.com}
-  models:
-    params:
-      args:
-        use_polling: ${USE_POLLING:str:false}+    behaviours:
+        subscriptions:
+            args:
+                contracts: ${SUBSCRIPTIONS_CONTRACTS:list:["0xFf82123dFB52ab75C417195c5fDB87630145ae81"]}
+    handlers:
+        new_event:
+            args:
+                contract_to_monitor: ${CONTRACT_TO_MONITOR:str:0xFf82123dFB52ab75C417195c5fDB87630145ae81}
+                websocket_provider: ${ETHEREUM_LEDGER_RPC_0:str:https://rpc.gnosischain.com}
+    models:
+        params:
+            args:
+                use_polling: ${USE_POLLING:str:false}
+1:
+    behaviours:
+        subscriptions:
+            args:
+                contracts: ${SUBSCRIPTIONS_CONTRACTS:list:["0xFf82123dFB52ab75C417195c5fDB87630145ae81"]}
+    handlers:
+        new_event:
+            args:
+                contract_to_monitor: ${CONTRACT_TO_MONITOR:str:0xFf82123dFB52ab75C417195c5fDB87630145ae81}
+                websocket_provider: ${ETHEREUM_LEDGER_RPC_1:str:https://rpc.gnosischain.com}
+    models:
+        params:
+            args:
+                use_polling: ${USE_POLLING:str:false}
+2:
+    behaviours:
+        subscriptions:
+            args:
+                contracts: ${SUBSCRIPTIONS_CONTRACTS:list:["0xFf82123dFB52ab75C417195c5fDB87630145ae81"]}
+    handlers:
+        new_event:
+            args:
+                contract_to_monitor: ${CONTRACT_TO_MONITOR:str:0xFf82123dFB52ab75C417195c5fDB87630145ae81}
+                websocket_provider: ${ETHEREUM_LEDGER_RPC_2:str:https://rpc.gnosischain.com}
+    models:
+        params:
+            args:
+                use_polling: ${USE_POLLING:str:false}
+3:
+    behaviours:
+        subscriptions:
+            args:
+                contracts: ${SUBSCRIPTIONS_CONTRACTS:list:["0xFf82123dFB52ab75C417195c5fDB87630145ae81"]}
+    handlers:
+        new_event:
+            args:
+                contract_to_monitor: ${CONTRACT_TO_MONITOR:str:0xFf82123dFB52ab75C417195c5fDB87630145ae81}
+                websocket_provider: ${ETHEREUM_LEDGER_RPC_3:str:https://rpc.gnosischain.com}
+    models:
+        params:
+            args:
+                use_polling: ${USE_POLLING:str:false}