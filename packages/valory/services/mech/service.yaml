name: mech
author: valory
version: 0.1.0
description: A decentralised task execution engine.
aea_version: '>=1.0.0, <2.0.0'
license: Apache-2.0
fingerprint:
  README.md: bafybeif7ia4jdlazy6745ke2k2x5yoqlwsgwr6sbztbgqtwvs3ndm2p7ba
fingerprint_ignore_patterns: []
<<<<<<< HEAD
agent: valory/mech:0.1.0:bafybeief7fdupx3jsdcvpzm7mv4nuenhxrst45xzi73i4qinmyiglkzbny
=======
agent: valory/mech:0.1.0:bafybeidsxvvyks3z5lq7ejkb4rj2ncqpxtqksj7xi2favs7u72syple4ji
>>>>>>> 71dc8e1a
number_of_agents: 4
deployment:
  agent:
    ports:
      0:
        8000: 8000
      1:
        8001: 8000
      2:
        8002: 8000
      3:
        8003: 8000
---
public_id: valory/mech_abci:0.1.0
type: skill
0:
  models:
    params:
      args:
        multisend_address: ${MULTISEND_ADDRESS:str:0xA238CBeb142c10Ef7Ad8442C6D1f9E89e07e7761}
        on_chain_service_id: ${ON_CHAIN_SERVICE_ID:int:null}
        reset_pause_duration: ${RESET_PAUSE_DURATION:int:10}
        round_timeout_seconds: ${ROUND_TIMEOUT:float:150.0}
        use_polling: ${USE_POLLING:bool:false}
        service_registry_address: ${SERVICE_REGISTRY_ADDRESS:str:0x0000000000000000000000000000000000000000}
        setup: &id001
          all_participants: ${ALL_PARTICIPANTS:list:[]}
          safe_contract_address: ${SAFE_CONTRACT_ADDRESS:str:0x0000000000000000000000000000000000000000}
          consensus_threshold: ${CONSENSUS_THRESHOLD:int:null}
        share_tm_config_on_startup: ${USE_ACN:bool:false}
        tendermint_com_url: ${TENDERMINT_COM_URL:str:http://localhost:8080}
        tendermint_url: ${TENDERMINT_URL:str:http://localhost:26657}
        tendermint_p2p_url: ${TM_P2P_ENDPOINT_NODE_0:str:node0:26656}
        termination_sleep: ${TERMINATION_SLEEP:int:900}
        use_termination: ${USE_TERMINATION:bool:false}
        agent_mech_contract_address: ${AGENT_MECH_CONTRACT_ADDRESS:str:0xFf82123dFB52ab75C417195c5fDB87630145ae81}
        reset_period_count: ${RESET_PERIOD_COUNT:int:1000}
<<<<<<< HEAD
        service_endpoint_base: ${SERVICE_ENDPOINT_BASE:str:https://dummy_service.autonolas.tech/}
=======
        use_slashing: ${USE_SLASHING:bool:false}
        slash_cooldown_hours: ${SLASH_COOLDOWN_HOURS:int:3}
        slash_threshold_amount: ${SLASH_THRESHOLD_AMOUNT:int:10000000000000000}
        light_slash_unit_amount: ${LIGHT_SLASH_UNIT_AMOUNT:int:5000000000000000}
        serious_slash_unit_amount: ${SERIOUS_SLASH_UNIT_AMOUNT:int:8000000000000000}
>>>>>>> 71dc8e1a
1:
  models:
    params:
      args:
        multisend_address: ${MULTISEND_ADDRESS:str:0xA238CBeb142c10Ef7Ad8442C6D1f9E89e07e7761}
        on_chain_service_id: ${ON_CHAIN_SERVICE_ID:int:null}
        reset_pause_duration: ${RESET_PAUSE_DURATION:int:10}
        round_timeout_seconds: ${ROUND_TIMEOUT:float:150.0}
        use_polling: ${USE_POLLING:bool:false}
        service_registry_address: ${SERVICE_REGISTRY_ADDRESS:str:0x0000000000000000000000000000000000000000}
        setup: *id001
        share_tm_config_on_startup: ${USE_ACN:bool:false}
        tendermint_com_url: ${TENDERMINT_COM_URL:str:http://localhost:8080}
        tendermint_url: ${TENDERMINT_URL:str:http://localhost:26657}
        tendermint_p2p_url: ${TM_P2P_ENDPOINT_NODE_0:str:node0:26656}
        termination_sleep: ${TERMINATION_SLEEP:int:900}
        use_termination: ${USE_TERMINATION:bool:false}
        agent_mech_contract_address: ${AGENT_MECH_CONTRACT_ADDRESS:str:0xFf82123dFB52ab75C417195c5fDB87630145ae81}
        reset_period_count: ${RESET_PERIOD_COUNT:int:1000}
<<<<<<< HEAD
        service_endpoint_base: ${SERVICE_ENDPOINT_BASE:str:https://dummy_service.autonolas.tech/}
=======
        use_slashing: ${USE_SLASHING:bool:false}
        slash_cooldown_hours: ${SLASH_COOLDOWN_HOURS:int:3}
        slash_threshold_amount: ${SLASH_THRESHOLD_AMOUNT:int:10000000000000000}
        light_slash_unit_amount: ${LIGHT_SLASH_UNIT_AMOUNT:int:5000000000000000}
        serious_slash_unit_amount: ${SERIOUS_SLASH_UNIT_AMOUNT:int:8000000000000000}
>>>>>>> 71dc8e1a
2:
  models:
    params:
      args:
        multisend_address: ${MULTISEND_ADDRESS:str:0xA238CBeb142c10Ef7Ad8442C6D1f9E89e07e7761}
        on_chain_service_id: ${ON_CHAIN_SERVICE_ID:int:null}
        reset_pause_duration: ${RESET_PAUSE_DURATION:int:10}
        round_timeout_seconds: ${ROUND_TIMEOUT:float:150.0}
        use_polling: ${USE_POLLING:bool:false}
        service_registry_address: ${SERVICE_REGISTRY_ADDRESS:str:0x0000000000000000000000000000000000000000}
        setup: *id001
        share_tm_config_on_startup: ${USE_ACN:bool:false}
        tendermint_com_url: ${TENDERMINT_COM_URL:str:http://localhost:8080}
        tendermint_url: ${TENDERMINT_URL:str:http://localhost:26657}
        tendermint_p2p_url: ${TM_P2P_ENDPOINT_NODE_0:str:node0:26656}
        termination_sleep: ${TERMINATION_SLEEP:int:900}
        use_termination: ${USE_TERMINATION:bool:false}
        agent_mech_contract_address: ${AGENT_MECH_CONTRACT_ADDRESS:str:0xFf82123dFB52ab75C417195c5fDB87630145ae81}
        reset_period_count: ${RESET_PERIOD_COUNT:int:1000}
<<<<<<< HEAD
        service_endpoint_base: ${SERVICE_ENDPOINT_BASE:str:https://dummy_service.autonolas.tech/}
=======
        use_slashing: ${USE_SLASHING:bool:false}
        slash_cooldown_hours: ${SLASH_COOLDOWN_HOURS:int:3}
        slash_threshold_amount: ${SLASH_THRESHOLD_AMOUNT:int:10000000000000000}
        light_slash_unit_amount: ${LIGHT_SLASH_UNIT_AMOUNT:int:5000000000000000}
        serious_slash_unit_amount: ${SERIOUS_SLASH_UNIT_AMOUNT:int:8000000000000000}
>>>>>>> 71dc8e1a
3:
  models:
    params:
      args:
        multisend_address: ${MULTISEND_ADDRESS:str:0xA238CBeb142c10Ef7Ad8442C6D1f9E89e07e7761}
        on_chain_service_id: ${ON_CHAIN_SERVICE_ID:int:null}
        reset_pause_duration: ${RESET_PAUSE_DURATION:int:10}
        round_timeout_seconds: ${ROUND_TIMEOUT:float:150.0}
        use_polling: ${USE_POLLING:bool:false}
        service_registry_address: ${SERVICE_REGISTRY_ADDRESS:str:0x0000000000000000000000000000000000000000}
        setup: *id001
        share_tm_config_on_startup: ${USE_ACN:bool:false}
        tendermint_com_url: ${TENDERMINT_COM_URL:str:http://localhost:8080}
        tendermint_url: ${TENDERMINT_URL:str:http://localhost:26657}
        tendermint_p2p_url: ${TM_P2P_ENDPOINT_NODE_0:str:node0:26656}
        termination_sleep: ${TERMINATION_SLEEP:int:900}
        use_termination: ${USE_TERMINATION:bool:false}
        agent_mech_contract_address: ${AGENT_MECH_CONTRACT_ADDRESS:str:0xFf82123dFB52ab75C417195c5fDB87630145ae81}
        reset_period_count: ${RESET_PERIOD_COUNT:int:1000}
<<<<<<< HEAD
        service_endpoint_base: ${SERVICE_ENDPOINT_BASE:str:https://dummy_service.autonolas.tech/}
=======
        use_slashing: ${USE_SLASHING:bool:false}
        slash_cooldown_hours: ${SLASH_COOLDOWN_HOURS:int:3}
        slash_threshold_amount: ${SLASH_THRESHOLD_AMOUNT:int:10000000000000000}
        light_slash_unit_amount: ${LIGHT_SLASH_UNIT_AMOUNT:int:5000000000000000}
        serious_slash_unit_amount: ${SERIOUS_SLASH_UNIT_AMOUNT:int:8000000000000000}
>>>>>>> 71dc8e1a
---
public_id: valory/task_execution:0.1.0
type: skill
0:
  models:
    params:
      args:
        agent_mech_contract_address: ${AGENT_MECH_CONTRACT_ADDRESS:str:0xFf82123dFB52ab75C417195c5fDB87630145ae81}
        task_deadline: ${TASK_DEADLINE:float:240.0}
        file_hash_to_tools_json: ${FILE_HASH_TO_TOOLS:list:[]}
        api_keys_json: ${API_KEYS:list:[]}
        polling_interval: ${POLLING_INTERVAL:float:30.0}
        agent_index: ${AGENT_INDEX_0:int:0}
        num_agents: ${NUM_AGENTS:int:4}
1:
  models:
    params:
      args:
        agent_mech_contract_address: ${AGENT_MECH_CONTRACT_ADDRESS:str:0xFf82123dFB52ab75C417195c5fDB87630145ae81}
        task_deadline: ${TASK_DEADLINE:float:240.0}
        file_hash_to_tools_json: ${FILE_HASH_TO_TOOLS:list:[]}
        api_keys_json: ${API_KEYS:list:[]}
        polling_interval: ${POLLING_INTERVAL:float:30.0}
        agent_index: ${AGENT_INDEX_1:int:1}
        num_agents: ${NUM_AGENTS:int:4}
2:
  models:
    params:
      args:
        agent_mech_contract_address: ${AGENT_MECH_CONTRACT_ADDRESS:str:0xFf82123dFB52ab75C417195c5fDB87630145ae81}
        task_deadline: ${TASK_DEADLINE:float:240.0}
        file_hash_to_tools_json: ${FILE_HASH_TO_TOOLS:list:[]}
        api_keys_json: ${API_KEYS:list:[]}
        polling_interval: ${POLLING_INTERVAL:float:30.0}
        agent_index: ${AGENT_INDEX_2:int:2}
        num_agents: ${NUM_AGENTS:int:4}
3:
  models:
    params:
      args:
        agent_mech_contract_address: ${AGENT_MECH_CONTRACT_ADDRESS:str:0xFf82123dFB52ab75C417195c5fDB87630145ae81}
        task_deadline: ${TASK_DEADLINE:float:240.0}
        file_hash_to_tools_json: ${FILE_HASH_TO_TOOLS:list:[]}
        api_keys_json: ${API_KEYS:list:[]}
        polling_interval: ${POLLING_INTERVAL:float:30.0}
        agent_index: ${AGENT_INDEX_3:int:3}
        num_agents: ${NUM_AGENTS:int:4}
---
public_id: valory/ledger:0.19.0
type: connection
0:
  config:
    ledger_apis:
      ethereum:
        address: ${ETHEREUM_LEDGER_RPC_0:str:http://host.docker.internal:8545}
        chain_id: ${ETHEREUM_LEDGER_CHAIN_ID:int:1}
        poa_chain: ${ETHEREUM_LEDGER_IS_POA_CHAIN:bool:false}
        default_gas_price_strategy: ${ETHEREUM_LEDGER_PRICING:str:eip1559}
1:
  config:
    ledger_apis:
      ethereum:
        address: ${ETHEREUM_LEDGER_RPC_1:str:http://host.docker.internal:8545}
        chain_id: ${ETHEREUM_LEDGER_CHAIN_ID:int:1}
        poa_chain: ${ETHEREUM_LEDGER_IS_POA_CHAIN:bool:false}
        default_gas_price_strategy: ${ETHEREUM_LEDGER_PRICING:str:eip1559}
2:
  config:
    ledger_apis:
      ethereum:
        address: ${ETHEREUM_LEDGER_RPC_2:str:http://host.docker.internal:8545}
        chain_id: ${ETHEREUM_LEDGER_CHAIN_ID:int:1}
        poa_chain: ${ETHEREUM_LEDGER_IS_POA_CHAIN:bool:false}
        default_gas_price_strategy: ${ETHEREUM_LEDGER_PRICING:str:eip1559}
3:
  config:
    ledger_apis:
      ethereum:
        address: ${ETHEREUM_LEDGER_RPC_3:str:http://host.docker.internal:8545}
        chain_id: ${ETHEREUM_LEDGER_CHAIN_ID:int:1}
        poa_chain: ${ETHEREUM_LEDGER_IS_POA_CHAIN:bool:false}
        default_gas_price_strategy: ${ETHEREUM_LEDGER_PRICING:str:eip1559}
---
public_id: valory/p2p_libp2p_client:0.1.0
type: connection
config:
  nodes:
  - uri: ${ACN_URI:str:acn.staging.autonolas.tech:9005}
    public_key: ${ACN_NODE_PUBLIC_KEY:str:02d3a830c9d6ea1ae91936951430dee11f4662f33118b02190693be835359a9d77}
cert_requests:
- identifier: acn
  ledger_id: ethereum
  message_format: '{public_key}'
  not_after: '2023-01-01'
  not_before: '2022-01-01'
  public_key: ${ACN_NODE_PUBLIC_KEY:str:02d3a830c9d6ea1ae91936951430dee11f4662f33118b02190693be835359a9d77}
  save_path: .certs/acn_cosmos_11000.txt
is_abstract: false
---
public_id: valory/websocket_client:0.1.0:bafybeiexove4oqyhoae5xmk2hilskthosov5imdp65olpgj3cfrepbouyy
type: connection
0:
  config:
    endpoint: ${ETHEREUM_WEBSOCKET_RPC_0:str:wss://rpc.gnosischain.com/wss}
1:
  config:
    endpoint: ${ETHEREUM_WEBSOCKET_RPC_1:str:wss://rpc.gnosischain.com/wss}
2:
  config:
    endpoint: ${ETHEREUM_WEBSOCKET_RPC_2:str:wss://rpc.gnosischain.com/wss}
3:
  config:
    endpoint: ${ETHEREUM_WEBSOCKET_RPC_3:str:wss://rpc.gnosischain.com/wss}
---
public_id: valory/contract_subscription:0.1.0:bafybeiby5ajjc7a3m2uq73d2pprx6enqt4ghfcq2gkmrtsr75e4d4napi4
type: skill
0:
  behaviours:
    subscriptions:
      args:
        contracts: ${SUBSCRIPTIONS_CONTRACTS:list:["0xFf82123dFB52ab75C417195c5fDB87630145ae81"]}
  handlers:
    new_event:
      args:
        contract_to_monitor: ${CONTRACT_TO_MONITOR:str:0xFf82123dFB52ab75C417195c5fDB87630145ae81}
        websocket_provider: ${ETHEREUM_LEDGER_RPC_0:str:https://rpc.gnosischain.com}
  models:
    params:
      args:
        use_polling: ${USE_POLLING:str:false}
1:
  behaviours:
    subscriptions:
      args:
        contracts: ${SUBSCRIPTIONS_CONTRACTS:list:["0xFf82123dFB52ab75C417195c5fDB87630145ae81"]}
  handlers:
    new_event:
      args:
        contract_to_monitor: ${CONTRACT_TO_MONITOR:str:0xFf82123dFB52ab75C417195c5fDB87630145ae81}
        websocket_provider: ${ETHEREUM_LEDGER_RPC_1:str:https://rpc.gnosischain.com}
  models:
    params:
      args:
        use_polling: ${USE_POLLING:str:false}
2:
  behaviours:
    subscriptions:
      args:
        contracts: ${SUBSCRIPTIONS_CONTRACTS:list:["0xFf82123dFB52ab75C417195c5fDB87630145ae81"]}
  handlers:
    new_event:
      args:
        contract_to_monitor: ${CONTRACT_TO_MONITOR:str:0xFf82123dFB52ab75C417195c5fDB87630145ae81}
        websocket_provider: ${ETHEREUM_LEDGER_RPC_2:str:https://rpc.gnosischain.com}
  models:
    params:
      args:
        use_polling: ${USE_POLLING:str:false}
3:
  behaviours:
    subscriptions:
      args:
        contracts: ${SUBSCRIPTIONS_CONTRACTS:list:["0xFf82123dFB52ab75C417195c5fDB87630145ae81"]}
  handlers:
    new_event:
      args:
        contract_to_monitor: ${CONTRACT_TO_MONITOR:str:0xFf82123dFB52ab75C417195c5fDB87630145ae81}
        websocket_provider: ${ETHEREUM_LEDGER_RPC_3:str:https://rpc.gnosischain.com}
  models:
    params:
      args:
        use_polling: ${USE_POLLING:str:false}<|MERGE_RESOLUTION|>--- conflicted
+++ resolved
@@ -7,11 +7,7 @@
 fingerprint:
   README.md: bafybeif7ia4jdlazy6745ke2k2x5yoqlwsgwr6sbztbgqtwvs3ndm2p7ba
 fingerprint_ignore_patterns: []
-<<<<<<< HEAD
-agent: valory/mech:0.1.0:bafybeief7fdupx3jsdcvpzm7mv4nuenhxrst45xzi73i4qinmyiglkzbny
-=======
-agent: valory/mech:0.1.0:bafybeidsxvvyks3z5lq7ejkb4rj2ncqpxtqksj7xi2favs7u72syple4ji
->>>>>>> 71dc8e1a
+agent: valory/mech:0.1.0:bafybeigfkzy7beir3tasc7ndcgfj3vcg6vrsjptojerum3ajccwuglczg4
 number_of_agents: 4
 deployment:
   agent:
@@ -49,15 +45,12 @@
         use_termination: ${USE_TERMINATION:bool:false}
         agent_mech_contract_address: ${AGENT_MECH_CONTRACT_ADDRESS:str:0xFf82123dFB52ab75C417195c5fDB87630145ae81}
         reset_period_count: ${RESET_PERIOD_COUNT:int:1000}
-<<<<<<< HEAD
         service_endpoint_base: ${SERVICE_ENDPOINT_BASE:str:https://dummy_service.autonolas.tech/}
-=======
         use_slashing: ${USE_SLASHING:bool:false}
         slash_cooldown_hours: ${SLASH_COOLDOWN_HOURS:int:3}
         slash_threshold_amount: ${SLASH_THRESHOLD_AMOUNT:int:10000000000000000}
         light_slash_unit_amount: ${LIGHT_SLASH_UNIT_AMOUNT:int:5000000000000000}
         serious_slash_unit_amount: ${SERIOUS_SLASH_UNIT_AMOUNT:int:8000000000000000}
->>>>>>> 71dc8e1a
 1:
   models:
     params:
@@ -77,15 +70,12 @@
         use_termination: ${USE_TERMINATION:bool:false}
         agent_mech_contract_address: ${AGENT_MECH_CONTRACT_ADDRESS:str:0xFf82123dFB52ab75C417195c5fDB87630145ae81}
         reset_period_count: ${RESET_PERIOD_COUNT:int:1000}
-<<<<<<< HEAD
-        service_endpoint_base: ${SERVICE_ENDPOINT_BASE:str:https://dummy_service.autonolas.tech/}
-=======
         use_slashing: ${USE_SLASHING:bool:false}
         slash_cooldown_hours: ${SLASH_COOLDOWN_HOURS:int:3}
         slash_threshold_amount: ${SLASH_THRESHOLD_AMOUNT:int:10000000000000000}
         light_slash_unit_amount: ${LIGHT_SLASH_UNIT_AMOUNT:int:5000000000000000}
         serious_slash_unit_amount: ${SERIOUS_SLASH_UNIT_AMOUNT:int:8000000000000000}
->>>>>>> 71dc8e1a
+        service_endpoint_base: ${SERVICE_ENDPOINT_BASE:str:https://dummy_service.autonolas.tech/}
 2:
   models:
     params:
@@ -105,15 +95,12 @@
         use_termination: ${USE_TERMINATION:bool:false}
         agent_mech_contract_address: ${AGENT_MECH_CONTRACT_ADDRESS:str:0xFf82123dFB52ab75C417195c5fDB87630145ae81}
         reset_period_count: ${RESET_PERIOD_COUNT:int:1000}
-<<<<<<< HEAD
-        service_endpoint_base: ${SERVICE_ENDPOINT_BASE:str:https://dummy_service.autonolas.tech/}
-=======
         use_slashing: ${USE_SLASHING:bool:false}
         slash_cooldown_hours: ${SLASH_COOLDOWN_HOURS:int:3}
         slash_threshold_amount: ${SLASH_THRESHOLD_AMOUNT:int:10000000000000000}
         light_slash_unit_amount: ${LIGHT_SLASH_UNIT_AMOUNT:int:5000000000000000}
         serious_slash_unit_amount: ${SERIOUS_SLASH_UNIT_AMOUNT:int:8000000000000000}
->>>>>>> 71dc8e1a
+        service_endpoint_base: ${SERVICE_ENDPOINT_BASE:str:https://dummy_service.autonolas.tech/}
 3:
   models:
     params:
@@ -133,15 +120,12 @@
         use_termination: ${USE_TERMINATION:bool:false}
         agent_mech_contract_address: ${AGENT_MECH_CONTRACT_ADDRESS:str:0xFf82123dFB52ab75C417195c5fDB87630145ae81}
         reset_period_count: ${RESET_PERIOD_COUNT:int:1000}
-<<<<<<< HEAD
-        service_endpoint_base: ${SERVICE_ENDPOINT_BASE:str:https://dummy_service.autonolas.tech/}
-=======
         use_slashing: ${USE_SLASHING:bool:false}
         slash_cooldown_hours: ${SLASH_COOLDOWN_HOURS:int:3}
         slash_threshold_amount: ${SLASH_THRESHOLD_AMOUNT:int:10000000000000000}
         light_slash_unit_amount: ${LIGHT_SLASH_UNIT_AMOUNT:int:5000000000000000}
         serious_slash_unit_amount: ${SERIOUS_SLASH_UNIT_AMOUNT:int:8000000000000000}
->>>>>>> 71dc8e1a
+        service_endpoint_base: ${SERVICE_ENDPOINT_BASE:str:https://dummy_service.autonolas.tech/}
 ---
 public_id: valory/task_execution:0.1.0
 type: skill
