# -*- coding: utf-8 -*-
# ------------------------------------------------------------------------------
#
#   Copyright 2023-2025 Valory AG
#
#   Licensed under the Apache License, Version 2.0 (the "License");
#   you may not use this file except in compliance with the License.
#   You may obtain a copy of the License at
#
#       http://www.apache.org/licenses/LICENSE-2.0
#
#   Unless required by applicable law or agreed to in writing, software
#   distributed under the License is distributed on an "AS IS" BASIS,
#   WITHOUT WARRANTIES OR CONDITIONS OF ANY KIND, either express or implied.
#   See the License for the specific language governing permissions and
#   limitations under the License.
#
# ------------------------------------------------------------------------------

"""This module implements a Mech tool for binary predictions."""
import functools
import json
import re
import time
from collections import defaultdict
from concurrent.futures import Future, ThreadPoolExecutor
from heapq import nlargest
from itertools import islice
from string import punctuation
<<<<<<< HEAD
from typing import Any, Callable, Dict, Generator, List, Optional, Tuple, Union, cast

=======
from io import BytesIO
from typing import (
    Any,
    Callable,
    Dict,
    Generator,
    List,
    Optional,
    Tuple,
    Union,
)
import PyPDF2
>>>>>>> 84bbba0c
import anthropic
import googleapiclient
import openai
import requests
import spacy
from googleapiclient.discovery import build
from markdownify import markdownify as md
from readability import Document
from spacy import Language
from spacy.cli import download
from spacy.lang.en import STOP_WORDS
from spacy.tokens import Doc, Span
from tiktoken import encoding_for_model, get_encoding
from pydantic import BaseModel, PositiveInt

MechResponseWithKeys = Tuple[str, Optional[str], Optional[Dict[str, Any]], Any, Any]
MechResponse = Tuple[str, Optional[str], Optional[Dict[str, Any]], Any]


def with_key_rotation(func: Callable) -> Callable:
    """
    Decorator that retries a function with API key rotation on failure.

    :param func: The function to be decorated.
    :type func: Callable
    :returns: Callable -- the wrapped function that handles retries with key rotation.
    """

    @functools.wraps(func)
    def wrapper(*args: Any, **kwargs: Any) -> MechResponseWithKeys:
        # this is expected to be a KeyChain object,
        # although it is not explicitly typed as such
        api_keys = kwargs["api_keys"]
        retries_left: Dict[str, int] = api_keys.max_retries()

        def execute() -> MechResponseWithKeys:
            """Retry the function with a new key."""
            try:
                result: MechResponse = func(*args, **kwargs)
                return result + (api_keys,)
            except anthropic.RateLimitError as e:
                # try with a new key again
                service = "anthropic"
                if retries_left[service] <= 0:
                    raise e
                retries_left[service] -= 1
                api_keys.rotate(service)
                return execute()
            except openai.RateLimitError as e:
                # try with a new key again
                if retries_left["openai"] <= 0 and retries_left["openrouter"] <= 0:
                    raise e
                retries_left["openai"] -= 1
                retries_left["openrouter"] -= 1
                api_keys.rotate("openai")
                api_keys.rotate("openrouter")
                return execute()
            except googleapiclient.errors.HttpError as e:
                # try with a new key again
                rate_limit_exceeded_code = 429
                if e.status_code != rate_limit_exceeded_code:
                    raise e
                service = "google_api_key"
                if retries_left[service] <= 0:
                    raise e
                retries_left[service] -= 1
                api_keys.rotate(service)
                return execute()
            except Exception as e:
                return str(e), "", None, None, api_keys

        mech_response = execute()
        return mech_response

    return wrapper


class LLMClientManager:
    """Client context manager for LLMs."""

    def __init__(self, api_keys: List, model: str):
        """Initializes with API keys and llm provider"""
        self.api_keys = api_keys
        if "gpt" in model:
            self.llm_provider = "openai"
        elif "claude" in model:
            self.llm_provider = "anthropic"
        else:
            self.llm_provider = "openrouter"

    def __enter__(self) -> Any:
        """Initializes and returns LLM client."""
        global client
        if client is None:
            client = LLMClient(self.api_keys, self.llm_provider)
        return client

    def __exit__(self, exc_type: Any, exc_value: Any, traceback: Any) -> None:
        """Closes the LLM client"""
        global client
        if client is not None:
            client.client.close()
            client = None


class Usage:
    """Usage class."""

    def __init__(
        self,
        prompt_tokens: Optional[Any] = None,
        completion_tokens: Optional[Any] = None,
    ):
        """Initializes with prompt tokens and completion tokens."""
        self.prompt_tokens = prompt_tokens
        self.completion_tokens = completion_tokens


class LLMResponse:
    """Response class."""

    def __init__(self, content: Optional[str] = None, usage: Optional[Usage] = None):
        """Initializes with content and usage class."""
        self.content = content
        self.usage = Usage()


class LLMClient:
    """Client for LLMs."""

    def __init__(self, api_keys: List, llm_provider: str):
        """Initializes with API keys, model, and embedding provider. Sets the LLM provider based on the model."""
        self.api_keys = api_keys
        self.llm_provider = llm_provider
        if self.llm_provider == "anthropic":
            import anthropic

            self.client = anthropic.Anthropic(api_key=self.api_keys["anthropic"])  # type: ignore
        if self.llm_provider == "openai":
            import openai

            self.client = openai.OpenAI(api_key=self.api_keys["openai"])  # type: ignore
        if self.llm_provider == "openrouter":
            import openai

            self.client = openai.OpenAI(
                base_url="https://openrouter.ai/api/v1",
                api_key=self.api_keys["openrouter"],  # type: ignore
            )

    def completions(
        self,
        model: str,
        messages: List = [],  # noqa: B006
        timeout: Optional[Union[float, int]] = None,
        temperature: Optional[float] = None,
        top_p: Optional[float] = None,
        n: Optional[int] = None,
        stop: Any = None,
        max_tokens: Optional[float] = None,
    ) -> Optional[LLMResponse]:
        """Generate a completion from the specified LLM provider using the given model and messages."""
        if self.llm_provider == "anthropic":
            # anthropic can't take system prompt in messages
            # default value if not found
            system_prompt = SYSTEM_PROMPT_FORECASTER
            for i in range(len(messages) - 1, -1, -1):
                if messages[i]["role"] == "system":
                    system_prompt = messages[i]["content"]
                    del messages[i]

            response_provider = self.client.messages.create(
                model=model,
                messages=messages,
                system=system_prompt,
                temperature=temperature,
                max_tokens=max_tokens,
            )
            response = LLMResponse()
            response.content = response_provider.content[0].text
            response.usage.prompt_tokens = response_provider.usage.input_tokens
            response.usage.completion_tokens = response_provider.usage.output_tokens
            return response

        if self.llm_provider in ["openai", "openrouter"]:
            # TODO investigate the transform parameter https://openrouter.ai/docs#transforms
            # transform = [] # to desactivate prompt compression noqa: E800
            response_provider = self.client.chat.completions.create(
                model=model,
                messages=messages,
                temperature=temperature,
                max_tokens=max_tokens,
                n=1,
                timeout=150,
                stop=None,
            )
            response = LLMResponse()
            response.content = response_provider.choices[0].message.content
            response.usage.prompt_tokens = response_provider.usage.prompt_tokens
            response.usage.completion_tokens = response_provider.usage.completion_tokens
            return response

        return None


class ExtendedDocument(BaseModel):
    text: str
    url: str
    tokens: PositiveInt = 0
    embedding: Optional[List[float]] = None


client: Optional[LLMClient] = None


# Clean text by removing emojis and non-printable characters.
def clean_text(text: str) -> str:
    """Remove emojis and non-printable characters, collapse whitespace."""
    emoji_pattern = re.compile(
        "[\U0001f600-\U0001f64f"
        "\U0001f300-\U0001f5ff"
        "\U0001f680-\U0001f6ff"
        "\U0001f1e0-\U0001f1ff"
        "]+",
        flags=re.UNICODE,
    )
    text = emoji_pattern.sub("", text)
    # Decode using UTF-8, replacing invalid bytes
    text = text.encode("utf-8", "replace").decode("utf-8", "replace")
    text = "".join(ch for ch in text if ch.isprintable())
    # Collapse whitespace
    text = re.sub(r"\s+", " ", text).strip()
    return text


def count_tokens(text: str, model: str) -> int:
    """Count the number of tokens in a text."""
    # Check if we're using a Claude model and we have an active client
    if "claude" in model.lower() and client and client.llm_provider == "anthropic":
        try:
            # Use Anthropic's tokenizer when available
            response = client.messages.count_tokens(
                model=model, messages=[{"role": "user", "content": text}]
            )
            return response.input_tokens
        except (AttributeError, Exception):
            # Fallback if the method doesn't exist or fails
            print("Using fallback enconding for Claude models")
            enc = get_encoding("cl100k_base")
            return len(enc.encode(text))
    # Workaround since tiktoken does not have support yet for gpt4.1
    # https://github.com/openai/tiktoken/issues/395
    if model == "gpt-4.1-2025-04-14":
        enc = get_encoding("o200k_base")
    else:
        enc = encoding_for_model(model)
    return len(enc.encode(text))


FrequenciesType = Dict[str, float]
ScoresType = Dict[Span, float]


LLM_SETTINGS = {
    "gpt-3.5-turbo-0125": {
        "default_max_tokens": 500,
        "limit_max_tokens": 4096,
        "temperature": 0,
    },
    "gpt-4-0125-preview": {
        "default_max_tokens": 500,
        "limit_max_tokens": 8192,
        "temperature": 0,
    },
    "gpt-4o-2024-08-06": {
        "default_max_tokens": 500,
        "limit_max_tokens": 4096,
        "temperature": 0,
    },
    "gpt-4.1-2025-04-14": {
        "default_max_tokens": 4096,
        "limit_max_tokens": 1_047_576,
        "temperature": 0,
    },
    "claude-3-haiku-20240307": {
        "default_max_tokens": 1000,
        "limit_max_tokens": 200_000,
        "temperature": 0,
    },
    "claude-3-5-sonnet-20240620": {
        "default_max_tokens": 1000,
        "limit_max_tokens": 200_000,
        "temperature": 0,
    },
    "claude-3-opus-20240229": {
        "default_max_tokens": 1000,
        "limit_max_tokens": 200_000,
        "temperature": 0,
    },
    "databricks/dbrx-instruct:nitro": {
        "default_max_tokens": 500,
        "limit_max_tokens": 32_768,
        "temperature": 0,
    },
    "nousresearch/nous-hermes-2-mixtral-8x7b-sft": {
        "default_max_tokens": 1000,
        "limit_max_tokens": 32_000,
        "temperature": 0,
    },
    "deepseek/deepseek-r1:free": {
        "default_max_tokens": 1000,
        "limit_max_tokens": 65_336,
        "temperature": 0,
    },
}
ALLOWED_TOOLS = [
    "prediction-offline",
    "prediction-online",
    # "prediction-online-summarized-info",
    # LEGACY
    "claude-prediction-offline",
    "claude-prediction-online",
]
ALLOWED_MODELS = list(LLM_SETTINGS.keys())
# the default number of URLs to fetch online information for
DEFAULT_NUM_URLS = defaultdict(lambda: 3)
DEFAULT_NUM_URLS["prediction-online-summarized-info"] = 7
# the default number of words to fetch online information for
DEFAULT_NUM_WORDS: Dict[str, Optional[int]] = defaultdict(lambda: 300)
DEFAULT_NUM_WORDS["prediction-online-summarized-info"] = None
# how much of the initial content will be kept during summarization
DEFAULT_COMPRESSION_FACTOR = 0.05
# the vocabulary to use for the summarization
DEFAULT_VOCAB = "en_core_web_sm"
# number of retries and delay for completion
COMPLETION_RETRIES = 3
COMPLETION_DELAY = 2
MAX_NR_DOCS = 1000
HTTP_TIMEOUT = 20

PREDICTION_PROMPT = """
You are an LLM inside a multi-agent system that takes in a prompt of a user requesting a probability estimation
for a given event. You are provided with an input under the label "USER_PROMPT". You must follow the instructions
under the label "INSTRUCTIONS". You must provide your response in the format specified under "OUTPUT_FORMAT".

INSTRUCTIONS
* Read the input under the label "USER_PROMPT" delimited by three backticks.
* The "USER_PROMPT" specifies an event.
* The event will only have two possible outcomes: either the event will happen or the event will not happen.
* If the event has more than two possible outcomes, you must ignore the rest of the instructions and output the response "Error".
* You must provide a probability estimation of the event happening, based on your training data.
* You are provided an itemized list of information under the label "ADDITIONAL_INFORMATION" delimited by three backticks.
* You can use any item in "ADDITIONAL_INFORMATION" in addition to your training data.
* If an item in "ADDITIONAL_INFORMATION" is not relevant, you must ignore that item for the estimation.
* You must provide your response in the format specified under "OUTPUT_FORMAT".
* Do not include any other contents in your response.

USER_PROMPT:
```
{user_prompt}
```

ADDITIONAL_INFORMATION:
```
{additional_information}
```

OUTPUT_FORMAT
* Your output response must be only a single JSON object to be parsed by Python's "json.loads()".
* The JSON must contain four fields: "p_yes", "p_no", "confidence", and "info_utility".
* Each item in the JSON must have a value between 0 and 1.
   - "p_yes": Estimated probability that the event in the "USER_PROMPT" occurs.
   - "p_no": Estimated probability that the event in the "USER_PROMPT" does not occur.
   - "confidence": A value between 0 and 1 indicating the confidence in the prediction. 0 indicates lowest
     confidence value; 1 maximum confidence value.
   - "info_utility": Utility of the information provided in "ADDITIONAL_INFORMATION" to help you make the prediction.
     0 indicates lowest utility; 1 maximum utility.
* The sum of "p_yes" and "p_no" must equal 1.
* Output only the JSON object. Do not include any other contents in your response.
* This is incorrect:"```json{{\n  \"p_yes\": 0.2,\n  \"p_no\": 0.8,\n  \"confidence\": 0.7,\n  \"info_utility\": 0.5\n}}```"
* This is incorrect:```json"{{\n  \"p_yes\": 0.2,\n  \"p_no\": 0.8,\n  \"confidence\": 0.7,\n  \"info_utility\": 0.5\n}}"```
* This is correct:"{{\n  \"p_yes\": 0.2,\n  \"p_no\": 0.8,\n  \"confidence\": 0.7,\n  \"info_utility\": 0.5\n}}"
"""

OFFLINE_PREDICTION_PROMPT = """
You are a superforecasting agent specializing in predicting the probabilities of binary outcomes (yes or no). Your responses MUST be in JSON format as specified below.

**INSTRUCTIONS:**

1. **Analyze the Question:** Carefully understand the question's core meaning and any relevant context.

2. **Gather Information:** Consider historical data, trends, and any information provided under "ADDITIONAL_INFORMATION".  Evaluate the relevance and utility of this information.

3. **Estimate Probabilities:**  Determine the probabilities of "yes" (p_yes) and "no" (p_no) outcomes based on your analysis. These *must* be floating-point numbers between 0 and 1.

4. **Ensure Validity:** The sum of p_yes and p_no *must* equal 1.0.

5. **Assess Confidence:**  Evaluate your confidence in the prediction (confidence). This *must* be a floating-point number between 0 and 1. A value of 0 indicates the lowest confidence, and 1 indicates the highest.

6. **Evaluate Information Utility:** Assess how helpful the "ADDITIONAL_INFORMATION" was in making your prediction (info_utility). This *must* be a floating-point number between 0 and 1. A value of 0 means the information was not useful, and 1 means it was highly relevant.

7. **JSON Output ONLY:** Your ENTIRE response *must* be a valid JSON object conforming to the "OUTPUT_FORMAT" below.  Do *not* include any surrounding text, explanations, or conversational elements.


**USER_PROMPT:**
{user_prompt}

**ADDITIONAL_INFORMATION:**
{additional_information}


**OUTPUT_FORMAT:**
* Your output response must be only a single JSON object to be parsed by Python's "json.loads()".
* The JSON must contain four fields: "p_yes", "p_no", "confidence", and "info_utility".
* This is incorrect:"```json{{\n  \"p_yes\": 0.2,\n  \"p_no\": 0.8,\n  \"confidence\": 0.7,\n  \"info_utility\": 0.5\n}}```"
* This is incorrect:```json"{{\n  \"p_yes\": 0.2,\n  \"p_no\": 0.8,\n  \"confidence\": 0.7,\n  \"info_utility\": 0.5\n}}"```
* This is correct:"{{\n  \"p_yes\": 0.2,\n  \"p_no\": 0.8,\n  \"confidence\": 0.7,\n  \"info_utility\": 0.5\n}}"
IMPORTANT: Adhere strictly to the JSON format. No extra text or explanations are allowed. The values for p_yes, p_no, confidence, and info_utility MUST be floating-point numbers between 0 and 1, and p_yes + p_no MUST equal 1.0.
"""


URL_QUERY_PROMPT = """
You are an LLM inside a multi-agent system that takes in a prompt of a user requesting a probability estimation
for a given event. You are provided with an input under the label "USER_PROMPT". You must follow the instructions
under the label "INSTRUCTIONS". You must provide your response in the format specified under "OUTPUT_FORMAT".

INSTRUCTIONS
* Read the input under the label "USER_PROMPT" delimited by three backticks.
* The "USER_PROMPT" specifies an event.
* The event will only have two possible outcomes: either the event will happen or the event will not happen.
* If the event has more than two possible outcomes, you must ignore the rest of the instructions and output the response "Error".
* You must provide your response in the format specified under "OUTPUT_FORMAT".
* Do not include any other contents in your response.

USER_PROMPT:
```
{user_prompt}
```

OUTPUT_FORMAT
* Your output response must be only a single JSON object to be parsed by Python's "json.loads()".
* The JSON must contain two fields: "queries", and "urls".
   - "queries": An array of strings of size between 1 and 5. Each string must be a search engine query that can help obtain relevant information to estimate
     the probability that the event in "USER_PROMPT" occurs. You must provide original information in each query, and they should not overlap
     or lead to obtain the same set of results.
* Output only the JSON object. Do not include any other contents in your response.
* Never use Markdown syntax highlighting, such as ```json``` to surround the output. Only output the raw json string.
* This is incorrect: "```json{{"queries": []}}```"
* This is incorrect: "```json"{{"queries": []}}"```"
* This is correct: "{{"queries": []}}"
"""
SYSTEM_PROMPT_FORECASTER = "You are an expert market forecaster. Your primary function is to generate accurate and insightful predictions in the requested format"


def search_google(query: str, api_key: str, engine: str, num: int) -> List[str]:
    """Search Google using a custom search engine."""
    service = build("customsearch", "v1", developerKey=api_key)
    search = (
        service.cse()
        .list(
            q=query,
            cx=engine,
            num=num,
        )
        .execute()
    )
    return [result["link"] for result in search["items"]]


def get_urls_from_queries(
    queries: List[str], api_key: str, engine: str, num: int
) -> List[str]:
    """Get URLs from search engine queries"""
    results = []
    for query in queries:
        for url in search_google(
            query=query,
            api_key=api_key,
            engine=engine,
            num=num,
        ):
            results.append(url)
    unique_results = list(set(results))
    return unique_results


def extract_text(
    html: str,
    num_words: Optional[int] = None,
) -> ExtendedDocument:
    """Extract text from a single HTML document"""
    text = Document(html).summary()
    text = md(text, heading_style="ATX")
    if text is None:
        return ""

    words = text.split()
    text = " ".join(words[:num_words]) if num_words else " ".join(words)
    # final cleaning
    doc = ExtendedDocument(text=clean_text(text), url="")
    return doc


def extract_text_from_pdf(url: str, num_words: Optional[int] = None) -> str:
    """Extract text from a PDF document at the given URL."""
    try:
        response = requests.get(url, timeout=HTTP_TIMEOUT)
        response.raise_for_status()

        if "application/pdf" not in response.headers.get("Content-Type", ""):
            return ValueError("URL does not point to a PDF document")

        with BytesIO(response.content) as pdf_file:
            reader = PyPDF2.PdfReader(pdf_file)
            text = ""
            for page in reader.pages:
                text += page.extract_text()

        doc = ExtendedDocument(
            text=text[:num_words] if num_words else text, date="", url=url
        )
        print(f"Using PDF: {url}: {doc.text[:300]}...")
        return doc

    except Exception as e:
        print(f"An error occurred: {e}")
        return None


def process_in_batches(
    urls: List[str], window: int = 5, timeout: int = 10
) -> Generator[List[Tuple[Future, str]], None, None]:
    """Iter URLs in batches."""
    with ThreadPoolExecutor() as executor:
        for i in range(0, len(urls), window):
            batch = urls[i : i + window]
            futures = [
                (executor.submit(requests.get, url, timeout=timeout), url)
                for url in batch
            ]
            yield futures


<<<<<<< HEAD
def extract_texts(urls: List[str], num_words: Optional[int]) -> List[Dict]:
=======
def extract_texts(urls: List[str], num_words: Optional[int]) -> List[ExtendedDocument]:
>>>>>>> 84bbba0c
    """Extract texts from URLs"""
    max_allowed = 5
    extracted_docs = []
    count = 0
    stop = False
    for batch in process_in_batches(urls=urls):
        for future, url in batch:
            if future is None:
                continue
            doc = None
            try:
                result = future.result()
<<<<<<< HEAD
                if result.status_code != 200:
                    continue
                doc: Dict = {}
                text = extract_text(html=result.text, num_words=num_words)
                doc["text"] = text
                doc["url"] = url
                extracted_texts.append(doc)
                count += 1
                if count >= max_allowed:
                    stop = True
                    break
=======
                if result.status_code == 200:
                    # Check if URL ends with .pdf or content starts with %PDF
                    if url.endswith(".pdf") or result.content[:4] == b"%PDF":
                        doc = extract_text_from_pdf(url, num_words=num_words)
                    else:
                        doc = extract_text(html=result.text, num_words=num_words)
>>>>>>> 84bbba0c
            except requests.exceptions.ReadTimeout:
                print(f"Request timed out: {url}.")
            except Exception as e:
                print(f"Error processing {url}: {e}")
            if doc and doc.text != "":
                doc.url = url
                extracted_docs.append(doc)
                count += 1
            if count >= max_allowed:
                stop = True
                break
        if stop:
            break
    return extracted_docs


def extract_json_string(text: str) -> str:
    """Extract's the json string"""
    # This regex looks for triple backticks, captures everything in between until it finds another set of triple backticks.
    pattern = r"(\{[^}]*\})"
    matches = re.findall(pattern, text)
    return matches[0].replace("json", "")


def extract_multi_queries(text: str) -> Any:
    """Extract multiple queries from the given text"""
    # strip empty whitespace
    text = text.strip()

    # check if line starts with ````json
    if not text.startswith("```json"):
        text = extract_json_string(text)

    return json.loads(text)


def fetch_multi_queries_with_retry(
    model: str,
    messages: List[Dict[str, str]],
    temperature: float,
    max_tokens: int,
    retries: int = COMPLETION_RETRIES,
    delay: int = COMPLETION_DELAY,
    counter_callback: Optional[Callable] = None,
) -> Tuple[dict, Optional[Callable]]:
    """Attempt to fetch multi-queries with retries on failure."""
    if not client:
        raise RuntimeError("Client not initialized")

    """Attempt to fetch multi-queries with retries on failure."""
    attempt = 0
    while attempt < retries:
        try:
            response = client.completions(
                model=model,
                messages=messages,
                temperature=temperature,
                max_tokens=max_tokens,
                n=1,
                timeout=90,
                stop=None,
            )
            if not response or response.content is None:
                raise RuntimeError("Response not found")
            # Attempt to extract JSON data from the response
            json_data = extract_multi_queries(response.content)

            if counter_callback:
                counter_callback(
                    input_tokens=response.usage.prompt_tokens,
                    output_tokens=response.usage.completion_tokens,
                    model=model,
                    token_counter=count_tokens,
                )
            return json_data, counter_callback
        except Exception as e:
            print(f"Attempt {attempt + 1} failed with error: {e}")
            time.sleep(delay)
            attempt += 1
    raise Exception("Failed to fetch multi-queries after retries")


def generate_prediction_with_retry(
    model: str,
    messages: List[Dict[str, str]],
    temperature: float,
    max_tokens: int,
    retries: int = COMPLETION_RETRIES,
    delay: int = COMPLETION_DELAY,
    counter_callback: Optional[Callable] = None,
) -> Tuple[Any, Optional[Callable]]:
    """Attempt to generate a prediction with retries on failure."""
    if not client:
        raise Exception("Client not initialized")
    attempt = 0
    tool_errors = []
    while attempt < retries:
        try:
            response = client.completions(
                model=model,
                messages=messages,
                temperature=temperature,
                max_tokens=max_tokens,
                n=1,
                timeout=90,
                stop=None,
            )

            if response and response.content is not None:
                if counter_callback is not None:
                    counter_callback(
                        input_tokens=response.usage.prompt_tokens,
                        output_tokens=response.usage.completion_tokens,
                        model=model,
                        token_counter=count_tokens,
                    )

                    extracted_block = extract_json_string(response.content)

                return extracted_block, counter_callback
        except Exception as e:
            error = f"Attempt {attempt + 1} failed with error: {e}"
            time.sleep(delay)
            # join the tool errors with the exception message
            tool_errors.append(error)
            attempt += 1
    error_message = (
        f"Failed to generate prediction after retries:\n{chr(10).join(tool_errors)}"
    )
    raise Exception(error_message)


def fetch_additional_information(
    user_prompt: str,
    engine: str,
    temperature: float,
    max_tokens: int,
    google_api_key: Optional[str],
    google_engine: Optional[str],
    num_urls: int,
    num_words: int,
    counter_callback: Optional[Callable] = None,
    source_links: Optional[Dict] = None,
) -> Tuple[str, Any]:
    """Fetch additional information."""
<<<<<<< HEAD
    if not google_api_key:
        raise RuntimeError("Google API key not found")
    if not google_engine:
        raise RuntimeError("Google Engine Id not found")
    if not client:
        raise RuntimeError("Client not initialized")

    url_query_prompt = URL_QUERY_PROMPT.format(user_prompt=prompt)
=======
    url_query_prompt = URL_QUERY_PROMPT.format(user_prompt=user_prompt)
>>>>>>> 84bbba0c
    messages = [
        {"role": "system", "content": "You are a helpful assistant."},
        {"role": "user", "content": url_query_prompt},
    ]
    try:
        json_data, counter_callback = fetch_multi_queries_with_retry(
            model=engine,
            messages=messages,
            temperature=temperature,
            max_tokens=max_tokens,
            retries=COMPLETION_RETRIES,
            delay=COMPLETION_DELAY,
            counter_callback=counter_callback,
        )
<<<<<<< HEAD
    except Exception:
        json_data = {"queries": [prompt]}
=======
    except Exception as e:
        json_data = {"queries": [user_prompt]}
>>>>>>> 84bbba0c

    if not source_links:
        urls = get_urls_from_queries(
            json_data["queries"],
            google_api_key,
            google_engine,
            num_urls,
        )
        docs = extract_texts(urls, num_words)
    else:
        docs = []
        for url, content in islice(source_links.items(), 3):
<<<<<<< HEAD
            doc: dict = {}
            text = (
                extract_text(html=content, num_words=num_words),
                url,
            )
            doc["text"] = text
            doc["url"] = url
            texts.append(doc)
=======
            doc = extract_text(html=content, num_words=num_words)
            doc.url = url
            if doc and doc.text != "":
                docs.append(doc)

    if len(docs) > MAX_NR_DOCS:
        # truncate the split_docs to the first MAX_NR_DOCS documents
        docs = docs[:MAX_NR_DOCS]
>>>>>>> 84bbba0c
    # Format the additional information
    additional_information = "\n".join(
        [
            f"ARTICLE {i}, URL: {doc.url}, CONTENT: {doc.text}\n"
            for i, doc in enumerate(docs)
        ]
    )
    return additional_information, counter_callback


def load_model(vocab: str) -> Language:
    """Utilize spaCy to load the model and download it if it is not already available."""
    try:
        return spacy.load(vocab)
    except OSError:
        print("Downloading language model...")
        download(vocab)
        return spacy.load(vocab)


def calc_word_frequencies(doc: Doc) -> FrequenciesType:
    """Get the frequency of each word in the given text, excluding stop words and punctuations."""
    word_frequencies: Dict = defaultdict(lambda: 0)
    for token in doc:
        word = token.text
        lower = word.lower()
        if lower not in STOP_WORDS.union(punctuation):
            word_frequencies[lower] += 1

    max_frequency = max(word_frequencies.values())
    normalized_frequencies = defaultdict(
        lambda: 0,
        {
            word: frequency / max_frequency
            for word, frequency in word_frequencies.items()
        },
    )
    return normalized_frequencies


def calc_sentence_scores(
    sentence_tokens: List[Span], word_frequencies: FrequenciesType
) -> ScoresType:
    """Calculate the sentence scores."""
    sentence_scores: Dict = defaultdict(lambda: 0)
    for sentence in sentence_tokens:
        for token in sentence:
            sentence_scores[sentence] += word_frequencies[token.text.lower()]

    return sentence_scores


def summarize(text: str, compression_factor: float, vocab: str) -> str:
    """Summarize the given text, retaining the given compression factor."""
    if not text:
        raise ValueError("Cannot summarize empty text!")

    nlp = load_model(vocab)
    doc = nlp(text)
    word_frequencies = calc_word_frequencies(doc)
    sentence_tokens = list(doc.sents)
    sentence_scores = calc_sentence_scores(sentence_tokens, word_frequencies)
    n = int(len(sentence_tokens) * compression_factor)
    summary = nlargest(n, sentence_scores, key=lambda k: sentence_scores[k])
    summary_words = [word.text for word in summary]
    summary_text = "".join(summary_words)
    return summary_text


def adjust_additional_information(
    user_prompt: str, prompt_template: str, additional_information: str, model: str
) -> str:
    """Adjust the additional_information to fit within the token budget"""

    # Encode the user prompt to calculate its token count
    user_prompt = prompt_template.format(
        user_prompt=user_prompt, additional_information=additional_information
    )
    prompt_tokens = count_tokens(text=user_prompt, model=model)

    # Calculate available tokens for additional_information
    MAX_PREDICTION_PROMPT_TOKENS = (
        LLM_SETTINGS[model]["limit_max_tokens"]
        - LLM_SETTINGS[model]["default_max_tokens"]
    )
    available_tokens = cast(int, MAX_PREDICTION_PROMPT_TOKENS) - prompt_tokens

    # Encode the additional_information
    additional_info_tokens = count_tokens(text=additional_information, model=model)

    # If additional_information exceeds available tokens, truncate it
    if additional_info_tokens > available_tokens:
        return additional_information[:available_tokens]

    return additional_information


@with_key_rotation
def run(**kwargs: Any) -> Tuple[str, Optional[str], Optional[Dict[str, Any]], Any]:
    """Run the task"""
    tool = kwargs["tool"]
    engine = kwargs.get("model")
    if engine is None:
        raise ValueError("Model must be specified in kwargs")

    if "claude" in tool:  # maintain backwards compatibility
        engine = "claude-3-5-sonnet-20240620"
    print(f"ENGINE used for {tool}: {engine}")
    with LLMClientManager(kwargs["api_keys"], engine):
        user_prompt = kwargs["prompt"]  # question
        max_tokens = kwargs.get(
            "max_tokens", LLM_SETTINGS[engine]["default_max_tokens"]
        )
        temperature = kwargs.get("temperature", LLM_SETTINGS[engine]["temperature"])
        num_urls = kwargs.get("num_urls", DEFAULT_NUM_URLS[tool])
        num_words = kwargs.get("num_words", DEFAULT_NUM_WORDS[tool])
        compression_factor = kwargs.get(
            "compression_factor", DEFAULT_COMPRESSION_FACTOR
        )
        vocab = kwargs.get("vocab", DEFAULT_VOCAB)
        counter_callback = kwargs.get("counter_callback", None)
        api_keys = kwargs.get("api_keys", {})
        google_api_key = api_keys.get("google_api_key", None)
        google_engine_id = api_keys.get("google_engine_id", None)

        if tool not in ALLOWED_TOOLS:
            raise ValueError(f"Tool {tool} is not supported.")

        active_prompt = PREDICTION_PROMPT
        additional_information = ""
        if tool in ["prediction-online", "claude-prediction-online"]:
            additional_information, counter_callback = fetch_additional_information(
                user_prompt,
                engine,
                temperature,
                max_tokens,
                google_api_key,
                google_engine_id,
                num_urls,
                num_words,
                counter_callback=counter_callback,
                source_links=kwargs.get("source_links", None),
            )
        elif "claude" not in engine:
            # used improved prompt in all models except the Claude ones
            active_prompt = OFFLINE_PREDICTION_PROMPT

        if additional_information and tool == "prediction-online-summarized-info":
            additional_information = summarize(
                additional_information, compression_factor, vocab
            )
<<<<<<< HEAD

        # flake8: noqa: E800
        # TODO: Get adjust_additional_information working for Claude
        # additional_information = adjust_additional_information(
        #     prompt, PREDICTION_PROMPT, additional_information, engine
        # )
        # flake8: enable: E800
=======
        if additional_information:
            # check the limit of tokens
            additional_information = adjust_additional_information(
                user_prompt, active_prompt, additional_information, engine
            )
>>>>>>> 84bbba0c
        prediction_prompt = active_prompt.format(
            user_prompt=user_prompt, additional_information=additional_information
        )
        messages = [
            {"role": "system", "content": SYSTEM_PROMPT_FORECASTER},
            {"role": "user", "content": prediction_prompt},
        ]

        extracted_block, counter_callback = generate_prediction_with_retry(
            model=engine,
            messages=messages,
            temperature=temperature,
            max_tokens=max_tokens,
            retries=COMPLETION_RETRIES,
            delay=COMPLETION_DELAY,
            counter_callback=counter_callback,
        )

        return extracted_block, prediction_prompt, None, counter_callback<|MERGE_RESOLUTION|>--- conflicted
+++ resolved
@@ -27,10 +27,6 @@
 from heapq import nlargest
 from itertools import islice
 from string import punctuation
-<<<<<<< HEAD
-from typing import Any, Callable, Dict, Generator, List, Optional, Tuple, Union, cast
-
-=======
 from io import BytesIO
 from typing import (
     Any,
@@ -40,10 +36,10 @@
     List,
     Optional,
     Tuple,
-    Union,
+    Union, 
+    cast
 )
 import PyPDF2
->>>>>>> 84bbba0c
 import anthropic
 import googleapiclient
 import openai
@@ -587,11 +583,7 @@
             yield futures
 
 
-<<<<<<< HEAD
-def extract_texts(urls: List[str], num_words: Optional[int]) -> List[Dict]:
-=======
 def extract_texts(urls: List[str], num_words: Optional[int]) -> List[ExtendedDocument]:
->>>>>>> 84bbba0c
     """Extract texts from URLs"""
     max_allowed = 5
     extracted_docs = []
@@ -604,26 +596,12 @@
             doc = None
             try:
                 result = future.result()
-<<<<<<< HEAD
-                if result.status_code != 200:
-                    continue
-                doc: Dict = {}
-                text = extract_text(html=result.text, num_words=num_words)
-                doc["text"] = text
-                doc["url"] = url
-                extracted_texts.append(doc)
-                count += 1
-                if count >= max_allowed:
-                    stop = True
-                    break
-=======
                 if result.status_code == 200:
                     # Check if URL ends with .pdf or content starts with %PDF
                     if url.endswith(".pdf") or result.content[:4] == b"%PDF":
                         doc = extract_text_from_pdf(url, num_words=num_words)
                     else:
                         doc = extract_text(html=result.text, num_words=num_words)
->>>>>>> 84bbba0c
             except requests.exceptions.ReadTimeout:
                 print(f"Request timed out: {url}.")
             except Exception as e:
@@ -769,7 +747,6 @@
     source_links: Optional[Dict] = None,
 ) -> Tuple[str, Any]:
     """Fetch additional information."""
-<<<<<<< HEAD
     if not google_api_key:
         raise RuntimeError("Google API key not found")
     if not google_engine:
@@ -777,10 +754,7 @@
     if not client:
         raise RuntimeError("Client not initialized")
 
-    url_query_prompt = URL_QUERY_PROMPT.format(user_prompt=prompt)
-=======
     url_query_prompt = URL_QUERY_PROMPT.format(user_prompt=user_prompt)
->>>>>>> 84bbba0c
     messages = [
         {"role": "system", "content": "You are a helpful assistant."},
         {"role": "user", "content": url_query_prompt},
@@ -795,13 +769,8 @@
             delay=COMPLETION_DELAY,
             counter_callback=counter_callback,
         )
-<<<<<<< HEAD
-    except Exception:
-        json_data = {"queries": [prompt]}
-=======
     except Exception as e:
         json_data = {"queries": [user_prompt]}
->>>>>>> 84bbba0c
 
     if not source_links:
         urls = get_urls_from_queries(
@@ -814,16 +783,6 @@
     else:
         docs = []
         for url, content in islice(source_links.items(), 3):
-<<<<<<< HEAD
-            doc: dict = {}
-            text = (
-                extract_text(html=content, num_words=num_words),
-                url,
-            )
-            doc["text"] = text
-            doc["url"] = url
-            texts.append(doc)
-=======
             doc = extract_text(html=content, num_words=num_words)
             doc.url = url
             if doc and doc.text != "":
@@ -832,7 +791,6 @@
     if len(docs) > MAX_NR_DOCS:
         # truncate the split_docs to the first MAX_NR_DOCS documents
         docs = docs[:MAX_NR_DOCS]
->>>>>>> 84bbba0c
     # Format the additional information
     additional_information = "\n".join(
         [
@@ -984,21 +942,11 @@
             additional_information = summarize(
                 additional_information, compression_factor, vocab
             )
-<<<<<<< HEAD
-
-        # flake8: noqa: E800
-        # TODO: Get adjust_additional_information working for Claude
-        # additional_information = adjust_additional_information(
-        #     prompt, PREDICTION_PROMPT, additional_information, engine
-        # )
-        # flake8: enable: E800
-=======
         if additional_information:
             # check the limit of tokens
             additional_information = adjust_additional_information(
                 user_prompt, active_prompt, additional_information, engine
             )
->>>>>>> 84bbba0c
         prediction_prompt = active_prompt.format(
             user_prompt=user_prompt, additional_information=additional_information
         )
