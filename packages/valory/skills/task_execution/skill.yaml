name: task_execution
author: valory
version: 0.1.0
type: skill
description: A skill used for monitoring and executing tasks.
license: Apache-2.0
aea_version: '>=1.0.0, <2.0.0'
fingerprint:
  __init__.py: bafybeidqhvvlnthkbnmrdkdeyjyx2f2ab6z4xdgmagh7welqnh2v6wczx4
  behaviours.py: bafybeif46qerkr3xupfw57rwcajdyowcqupp3i5ltrpd4mveyi5ftsmedy
  dialogues.py: bafybeie6cf22v7qmmm5avlsqkagliivdljugim24dcvujt6ghghk27osxy
  handlers.py: bafybeibcsfyvshifedbmxwzj5f44txpa57m7m3vkox6b7tpbgqvkqseswq
  models.py: bafybeigl3ng2hvzilfirsj5hxrqognd4uvp5imoosquowjotnfzp66jt6q
  utils/__init__.py: bafybeiccdijaigu6e5p2iruwo5mkk224o7ywedc7nr6xeu5fpmhjqgk24e
  utils/apis.py: bafybeigu73lfz3g3mc6iupisrvlsp3fyl4du3oqlyajgdpfvtqypddh3w4
  utils/benchmarks.py: bafybeiafnee7iay6dyjnatyqyzjov5c4ibl3ojamjmgfjri7cyghl7qayq
  utils/cost_calculation.py: bafybeighafxied73w3mcmgziwfp3u2x6t4qlztw4kyekyq2ddgyhdge74q
  utils/ipfs.py: bafybeicp6d2y4aguetcod2yzxrbiqqwkzarzccyf2iajuwvrcfckmn6jm4
  utils/task.py: bafybeicb6nqd475ul6mz4hcexpva33ivkn4fygicgmlb4clu5cuzr34diy
fingerprint_ignore_patterns: []
connections:
<<<<<<< HEAD
- valory/ledger:0.19.0:bafybeigntoericenpzvwejqfuc3kqzo2pscs76qoygg5dbj6f4zxusru5e
- valory/ipfs:0.1.0:bafybeias6633a2337nhq6nn5ikq4jaig47v63nxv2ixkjr6qqrqaywqara
- valory/p2p_libp2p_client:0.1.0:bafybeid3xg5k2ol5adflqloy75ibgljmol6xsvzvezebsg7oudxeeolz7e
contracts:
- valory/agent_mech:0.1.0:bafybeih6jfy57yw7cwit5kn3ug7tbry2fcqyucqaddpodlwtsecdkdes3q
- valory/mech_marketplace:0.1.0:bafybeicimqcl2pkrwlmsvemrkzldxvxunbkiaphhyhpybyb5hirmuz6oxq
=======
- valory/ledger:0.19.0:bafybeibiayfscw4badpr545f47hsvc2r5lgfpgzib5q4h4u6kkosdsytby
- valory/ipfs:0.1.0:bafybeid5fdr6ufha3axnktfofsc2hxha3jatnoi7st3pccorf7sztfpaky
- valory/p2p_libp2p_client:0.1.0:bafybeic6ayusdwy4dks75njwk32ac7ur7salgllwf4fdc34ue5z2k5iz4q
contracts:
- valory/agent_mech:0.1.0:bafybeido2ob63apizwagf6vqm6kybfbscamtklskssswd2vro37k3l3x6q
- valory/mech_marketplace:0.1.0:bafybeiff7ae5cehppx3odjayr3ud6xw4ag6avgac2fcalooyfqxdxsstau
>>>>>>> a081bf18
protocols:
- valory/acn_data_share:0.1.0:bafybeih5ydonnvrwvy2ygfqgfabkr47s4yw3uqxztmwyfprulwfsoe7ipq
- valory/contract_api:1.0.0:bafybeid247uig2ekykdumh7ewhp2cdq7rchaeqjj6e7urx35zfpdl5zrn4
- valory/ledger_api:1.0.0:bafybeihmqzcbj6t7vxz2aehd5726ofnzsfjs5cwlf42ro4tn6i34cbfrc4
- valory/default:1.0.0:bafybeifqcqy5hfbnd7fjv4mqdjrtujh2vx3p2xhe33y67zoxa6ph7wdpaq
- valory/ipfs:0.1.0:bafybeifi2nri7sprmkez4rqzwb4lnu6peoy3bax5k6asf6k5ms7kmjpmkq
skills:
<<<<<<< HEAD
- valory/abstract_round_abci:0.1.0:bafybeigjddhk7epta7xpnfvv426xedff5abh4xlkwi6cqgp4vkutgkvydm
=======
- valory/abstract_round_abci:0.1.0:bafybeig4wczuh3l6wbxb47rgsmodlfupichj66gfcwkvy65q5pbm3utykm
>>>>>>> a081bf18
behaviours:
  task_execution:
    args: {}
    class_name: TaskExecutionBehaviour
handlers:
  acn_data_share_handler:
    args: {}
    class_name: AcnHandler
  contract_handler:
    args: {}
    class_name: ContractHandler
  ipfs_handler:
    args: {}
    class_name: IpfsHandler
  ledger_handler:
    args: {}
    class_name: LedgerHandler
  mech_http_handler:
    args: {}
    class_name: MechHttpHandler
models:
  acn_data_share_dialogues:
    args: {}
    class_name: AcnDataShareDialogues
  contract_dialogues:
    args: {}
    class_name: ContractDialogues
  default_dialogues:
    args: {}
    class_name: DefaultDialogues
  ipfs_dialogues:
    args: {}
    class_name: IpfsDialogues
  ledger_dialogues:
    args: {}
    class_name: LedgerDialogues
  mech_http_dialogues:
    args: {}
    class_name: MechHttpDialogues
  params:
    args:
      agent_index: 0
      api_keys:
        openai:
        - dummy_api_key
        stabilityai:
        - dummy_api_key
        google_api_key:
        - dummy_api_key
        google_engine_id:
        - dummy_api_key
      tools_to_package_hash:
        openai-gpt-3.5-turbo-instruct: bafybeicziwfw7nb7gaxso357hrvtdlv6f23grm2c2rlfngpz4vbvoz2bke
        openai-gpt-3.5-turbo: bafybeicziwfw7nb7gaxso357hrvtdlv6f23grm2c2rlfngpz4vbvoz2bke
        openai-gpt-4: bafybeicziwfw7nb7gaxso357hrvtdlv6f23grm2c2rlfngpz4vbvoz2bke
        stabilityai-stable-diffusion-v1-5: bafybeibaalr745aqajcaijykactx2nmg3jviefvnvpuk5kkxlt2yeedc2q
        stabilityai-stable-diffusion-xl-beta-v2-2-2: bafybeibaalr745aqajcaijykactx2nmg3jviefvnvpuk5kkxlt2yeedc2q
        stabilityai-stable-diffusion-512-v2-1: bafybeibaalr745aqajcaijykactx2nmg3jviefvnvpuk5kkxlt2yeedc2q
        stabilityai-stable-diffusion-768-v2-1: bafybeibaalr745aqajcaijykactx2nmg3jviefvnvpuk5kkxlt2yeedc2q
        transfer-native: bafybeideuyqn4uslp4ccanzd5tjladzotyi6tiwfxbouecw5ufzgyi4ryy
        prediction-offline: bafybeig7yntvhhfufaadhd43zr4loivpit43kwfgban72w43xz4u3tansi
        prediction-online: bafybeig7yntvhhfufaadhd43zr4loivpit43kwfgban72w43xz4u3tansi
        prediction-online-summarized-info: bafybeig7yntvhhfufaadhd43zr4loivpit43kwfgban72w43xz4u3tansi
        prediction-online-sme: bafybeiautzxe3faq53ceogfjtfbml5373wvqpsk77c4k3hjivloblivuxy
        prediction-offline-sme: bafybeiautzxe3faq53ceogfjtfbml5373wvqpsk77c4k3hjivloblivuxy
        claude-prediction-online: bafybeifp6tn3ovhuz4oipy67ijfdm4y7t2o7en3xuggn6kh5wbwokxmczu
        claude-prediction-offline: bafybeifp6tn3ovhuz4oipy67ijfdm4y7t2o7en3xuggn6kh5wbwokxmczu
        deepmind-optimization-strong: bafybeievl777e2425q7zy6qkt26luu2i6xzp4q6pquykntx2yzivy3iwum
        deepmind-optimization: bafybeievl777e2425q7zy6qkt26luu2i6xzp4q6pquykntx2yzivy3iwum
        prediction-sentence-embedding-conservative: bafybeihsyxhchqgtdwsd53z4a2lswt6ri4fre2yg2bpjo36kwboilsp7ai
        prediction-sentence-embedding-bold: bafybeihsyxhchqgtdwsd53z4a2lswt6ri4fre2yg2bpjo36kwboilsp7ai
        prediction-online-sum-url-content: bafybeial5a56vsowqu4suynnmv5pkt5iebkxtmpgrae57qzi7s6tg4vq6e
      from_block_range: 50000
      num_agents: 4
      mech_to_config:
        '0xDbd69EBBE30Fb62456164770AF7838fD584DfFBb':
          use_dynamic_pricing: false
          is_marketplace_mech: true
        '0x69e105E7fdad198859726f5787e523c3FE2b07e3':
          use_dynamic_pricing: false
          is_marketplace_mech: false
      polling_interval: 30.0
      task_deadline: 240.0
      max_block_window: 500
      use_slashing: false
      timeout_limit: 3
      slash_cooldown_hours: 3
      slash_threshold_amount: 10000000000000000
      light_slash_unit_amount: 5000000000000000
      serious_slash_unit_amount: 8000000000000000
      mech_marketplace_address: '0x0000000000000000000000000000000000000000'
    class_name: Params
dependencies:
  py-multibase:
    version: ==1.0.3
  py-multicodec:
    version: ==0.2.1
  eth-abi:
    version: ==4.0.0
  pyyaml:
    version: ==6.0.1
is_abstract: false<|MERGE_RESOLUTION|>--- conflicted
+++ resolved
@@ -6,145 +6,132 @@
 license: Apache-2.0
 aea_version: '>=1.0.0, <2.0.0'
 fingerprint:
-  __init__.py: bafybeidqhvvlnthkbnmrdkdeyjyx2f2ab6z4xdgmagh7welqnh2v6wczx4
-  behaviours.py: bafybeif46qerkr3xupfw57rwcajdyowcqupp3i5ltrpd4mveyi5ftsmedy
-  dialogues.py: bafybeie6cf22v7qmmm5avlsqkagliivdljugim24dcvujt6ghghk27osxy
-  handlers.py: bafybeibcsfyvshifedbmxwzj5f44txpa57m7m3vkox6b7tpbgqvkqseswq
-  models.py: bafybeigl3ng2hvzilfirsj5hxrqognd4uvp5imoosquowjotnfzp66jt6q
-  utils/__init__.py: bafybeiccdijaigu6e5p2iruwo5mkk224o7ywedc7nr6xeu5fpmhjqgk24e
-  utils/apis.py: bafybeigu73lfz3g3mc6iupisrvlsp3fyl4du3oqlyajgdpfvtqypddh3w4
-  utils/benchmarks.py: bafybeiafnee7iay6dyjnatyqyzjov5c4ibl3ojamjmgfjri7cyghl7qayq
-  utils/cost_calculation.py: bafybeighafxied73w3mcmgziwfp3u2x6t4qlztw4kyekyq2ddgyhdge74q
-  utils/ipfs.py: bafybeicp6d2y4aguetcod2yzxrbiqqwkzarzccyf2iajuwvrcfckmn6jm4
-  utils/task.py: bafybeicb6nqd475ul6mz4hcexpva33ivkn4fygicgmlb4clu5cuzr34diy
+    __init__.py: bafybeidqhvvlnthkbnmrdkdeyjyx2f2ab6z4xdgmagh7welqnh2v6wczx4
+    behaviours.py: bafybeif46qerkr3xupfw57rwcajdyowcqupp3i5ltrpd4mveyi5ftsmedy
+    dialogues.py: bafybeie6cf22v7qmmm5avlsqkagliivdljugim24dcvujt6ghghk27osxy
+    handlers.py: bafybeibcsfyvshifedbmxwzj5f44txpa57m7m3vkox6b7tpbgqvkqseswq
+    models.py: bafybeigl3ng2hvzilfirsj5hxrqognd4uvp5imoosquowjotnfzp66jt6q
+    utils/__init__.py: bafybeiccdijaigu6e5p2iruwo5mkk224o7ywedc7nr6xeu5fpmhjqgk24e
+    utils/apis.py: bafybeigu73lfz3g3mc6iupisrvlsp3fyl4du3oqlyajgdpfvtqypddh3w4
+    utils/benchmarks.py: bafybeiafnee7iay6dyjnatyqyzjov5c4ibl3ojamjmgfjri7cyghl7qayq
+    utils/cost_calculation.py: bafybeighafxied73w3mcmgziwfp3u2x6t4qlztw4kyekyq2ddgyhdge74q
+    utils/ipfs.py: bafybeicp6d2y4aguetcod2yzxrbiqqwkzarzccyf2iajuwvrcfckmn6jm4
+    utils/task.py: bafybeicb6nqd475ul6mz4hcexpva33ivkn4fygicgmlb4clu5cuzr34diy
 fingerprint_ignore_patterns: []
 connections:
-<<<<<<< HEAD
-- valory/ledger:0.19.0:bafybeigntoericenpzvwejqfuc3kqzo2pscs76qoygg5dbj6f4zxusru5e
-- valory/ipfs:0.1.0:bafybeias6633a2337nhq6nn5ikq4jaig47v63nxv2ixkjr6qqrqaywqara
-- valory/p2p_libp2p_client:0.1.0:bafybeid3xg5k2ol5adflqloy75ibgljmol6xsvzvezebsg7oudxeeolz7e
+    - valory/ledger:0.19.0:bafybeibiayfscw4badpr545f47hsvc2r5lgfpgzib5q4h4u6kkosdsytby
+    - valory/ipfs:0.1.0:bafybeid5fdr6ufha3axnktfofsc2hxha3jatnoi7st3pccorf7sztfpaky
+    - valory/p2p_libp2p_client:0.1.0:bafybeic6ayusdwy4dks75njwk32ac7ur7salgllwf4fdc34ue5z2k5iz4q
 contracts:
-- valory/agent_mech:0.1.0:bafybeih6jfy57yw7cwit5kn3ug7tbry2fcqyucqaddpodlwtsecdkdes3q
-- valory/mech_marketplace:0.1.0:bafybeicimqcl2pkrwlmsvemrkzldxvxunbkiaphhyhpybyb5hirmuz6oxq
-=======
-- valory/ledger:0.19.0:bafybeibiayfscw4badpr545f47hsvc2r5lgfpgzib5q4h4u6kkosdsytby
-- valory/ipfs:0.1.0:bafybeid5fdr6ufha3axnktfofsc2hxha3jatnoi7st3pccorf7sztfpaky
-- valory/p2p_libp2p_client:0.1.0:bafybeic6ayusdwy4dks75njwk32ac7ur7salgllwf4fdc34ue5z2k5iz4q
-contracts:
-- valory/agent_mech:0.1.0:bafybeido2ob63apizwagf6vqm6kybfbscamtklskssswd2vro37k3l3x6q
-- valory/mech_marketplace:0.1.0:bafybeiff7ae5cehppx3odjayr3ud6xw4ag6avgac2fcalooyfqxdxsstau
->>>>>>> a081bf18
+    - valory/agent_mech:0.1.0:bafybeido2ob63apizwagf6vqm6kybfbscamtklskssswd2vro37k3l3x6q
+    - valory/mech_marketplace:0.1.0:bafybeiff7ae5cehppx3odjayr3ud6xw4ag6avgac2fcalooyfqxdxsstau
 protocols:
-- valory/acn_data_share:0.1.0:bafybeih5ydonnvrwvy2ygfqgfabkr47s4yw3uqxztmwyfprulwfsoe7ipq
-- valory/contract_api:1.0.0:bafybeid247uig2ekykdumh7ewhp2cdq7rchaeqjj6e7urx35zfpdl5zrn4
-- valory/ledger_api:1.0.0:bafybeihmqzcbj6t7vxz2aehd5726ofnzsfjs5cwlf42ro4tn6i34cbfrc4
-- valory/default:1.0.0:bafybeifqcqy5hfbnd7fjv4mqdjrtujh2vx3p2xhe33y67zoxa6ph7wdpaq
-- valory/ipfs:0.1.0:bafybeifi2nri7sprmkez4rqzwb4lnu6peoy3bax5k6asf6k5ms7kmjpmkq
+    - valory/acn_data_share:0.1.0:bafybeih5ydonnvrwvy2ygfqgfabkr47s4yw3uqxztmwyfprulwfsoe7ipq
+    - valory/contract_api:1.0.0:bafybeid247uig2ekykdumh7ewhp2cdq7rchaeqjj6e7urx35zfpdl5zrn4
+    - valory/ledger_api:1.0.0:bafybeihmqzcbj6t7vxz2aehd5726ofnzsfjs5cwlf42ro4tn6i34cbfrc4
+    - valory/default:1.0.0:bafybeifqcqy5hfbnd7fjv4mqdjrtujh2vx3p2xhe33y67zoxa6ph7wdpaq
+    - valory/ipfs:0.1.0:bafybeifi2nri7sprmkez4rqzwb4lnu6peoy3bax5k6asf6k5ms7kmjpmkq
 skills:
-<<<<<<< HEAD
-- valory/abstract_round_abci:0.1.0:bafybeigjddhk7epta7xpnfvv426xedff5abh4xlkwi6cqgp4vkutgkvydm
-=======
-- valory/abstract_round_abci:0.1.0:bafybeig4wczuh3l6wbxb47rgsmodlfupichj66gfcwkvy65q5pbm3utykm
->>>>>>> a081bf18
+    - valory/abstract_round_abci:0.1.0:bafybeig4wczuh3l6wbxb47rgsmodlfupichj66gfcwkvy65q5pbm3utykm
 behaviours:
-  task_execution:
-    args: {}
-    class_name: TaskExecutionBehaviour
+    task_execution:
+        args: {}
+        class_name: TaskExecutionBehaviour
 handlers:
-  acn_data_share_handler:
-    args: {}
-    class_name: AcnHandler
-  contract_handler:
-    args: {}
-    class_name: ContractHandler
-  ipfs_handler:
-    args: {}
-    class_name: IpfsHandler
-  ledger_handler:
-    args: {}
-    class_name: LedgerHandler
-  mech_http_handler:
-    args: {}
-    class_name: MechHttpHandler
+    acn_data_share_handler:
+        args: {}
+        class_name: AcnHandler
+    contract_handler:
+        args: {}
+        class_name: ContractHandler
+    ipfs_handler:
+        args: {}
+        class_name: IpfsHandler
+    ledger_handler:
+        args: {}
+        class_name: LedgerHandler
+    mech_http_handler:
+        args: {}
+        class_name: MechHttpHandler
 models:
-  acn_data_share_dialogues:
-    args: {}
-    class_name: AcnDataShareDialogues
-  contract_dialogues:
-    args: {}
-    class_name: ContractDialogues
-  default_dialogues:
-    args: {}
-    class_name: DefaultDialogues
-  ipfs_dialogues:
-    args: {}
-    class_name: IpfsDialogues
-  ledger_dialogues:
-    args: {}
-    class_name: LedgerDialogues
-  mech_http_dialogues:
-    args: {}
-    class_name: MechHttpDialogues
-  params:
-    args:
-      agent_index: 0
-      api_keys:
-        openai:
-        - dummy_api_key
-        stabilityai:
-        - dummy_api_key
-        google_api_key:
-        - dummy_api_key
-        google_engine_id:
-        - dummy_api_key
-      tools_to_package_hash:
-        openai-gpt-3.5-turbo-instruct: bafybeicziwfw7nb7gaxso357hrvtdlv6f23grm2c2rlfngpz4vbvoz2bke
-        openai-gpt-3.5-turbo: bafybeicziwfw7nb7gaxso357hrvtdlv6f23grm2c2rlfngpz4vbvoz2bke
-        openai-gpt-4: bafybeicziwfw7nb7gaxso357hrvtdlv6f23grm2c2rlfngpz4vbvoz2bke
-        stabilityai-stable-diffusion-v1-5: bafybeibaalr745aqajcaijykactx2nmg3jviefvnvpuk5kkxlt2yeedc2q
-        stabilityai-stable-diffusion-xl-beta-v2-2-2: bafybeibaalr745aqajcaijykactx2nmg3jviefvnvpuk5kkxlt2yeedc2q
-        stabilityai-stable-diffusion-512-v2-1: bafybeibaalr745aqajcaijykactx2nmg3jviefvnvpuk5kkxlt2yeedc2q
-        stabilityai-stable-diffusion-768-v2-1: bafybeibaalr745aqajcaijykactx2nmg3jviefvnvpuk5kkxlt2yeedc2q
-        transfer-native: bafybeideuyqn4uslp4ccanzd5tjladzotyi6tiwfxbouecw5ufzgyi4ryy
-        prediction-offline: bafybeig7yntvhhfufaadhd43zr4loivpit43kwfgban72w43xz4u3tansi
-        prediction-online: bafybeig7yntvhhfufaadhd43zr4loivpit43kwfgban72w43xz4u3tansi
-        prediction-online-summarized-info: bafybeig7yntvhhfufaadhd43zr4loivpit43kwfgban72w43xz4u3tansi
-        prediction-online-sme: bafybeiautzxe3faq53ceogfjtfbml5373wvqpsk77c4k3hjivloblivuxy
-        prediction-offline-sme: bafybeiautzxe3faq53ceogfjtfbml5373wvqpsk77c4k3hjivloblivuxy
-        claude-prediction-online: bafybeifp6tn3ovhuz4oipy67ijfdm4y7t2o7en3xuggn6kh5wbwokxmczu
-        claude-prediction-offline: bafybeifp6tn3ovhuz4oipy67ijfdm4y7t2o7en3xuggn6kh5wbwokxmczu
-        deepmind-optimization-strong: bafybeievl777e2425q7zy6qkt26luu2i6xzp4q6pquykntx2yzivy3iwum
-        deepmind-optimization: bafybeievl777e2425q7zy6qkt26luu2i6xzp4q6pquykntx2yzivy3iwum
-        prediction-sentence-embedding-conservative: bafybeihsyxhchqgtdwsd53z4a2lswt6ri4fre2yg2bpjo36kwboilsp7ai
-        prediction-sentence-embedding-bold: bafybeihsyxhchqgtdwsd53z4a2lswt6ri4fre2yg2bpjo36kwboilsp7ai
-        prediction-online-sum-url-content: bafybeial5a56vsowqu4suynnmv5pkt5iebkxtmpgrae57qzi7s6tg4vq6e
-      from_block_range: 50000
-      num_agents: 4
-      mech_to_config:
-        '0xDbd69EBBE30Fb62456164770AF7838fD584DfFBb':
-          use_dynamic_pricing: false
-          is_marketplace_mech: true
-        '0x69e105E7fdad198859726f5787e523c3FE2b07e3':
-          use_dynamic_pricing: false
-          is_marketplace_mech: false
-      polling_interval: 30.0
-      task_deadline: 240.0
-      max_block_window: 500
-      use_slashing: false
-      timeout_limit: 3
-      slash_cooldown_hours: 3
-      slash_threshold_amount: 10000000000000000
-      light_slash_unit_amount: 5000000000000000
-      serious_slash_unit_amount: 8000000000000000
-      mech_marketplace_address: '0x0000000000000000000000000000000000000000'
-    class_name: Params
+    acn_data_share_dialogues:
+        args: {}
+        class_name: AcnDataShareDialogues
+    contract_dialogues:
+        args: {}
+        class_name: ContractDialogues
+    default_dialogues:
+        args: {}
+        class_name: DefaultDialogues
+    ipfs_dialogues:
+        args: {}
+        class_name: IpfsDialogues
+    ledger_dialogues:
+        args: {}
+        class_name: LedgerDialogues
+    mech_http_dialogues:
+        args: {}
+        class_name: MechHttpDialogues
+    params:
+        args:
+            agent_index: 0
+            api_keys:
+                openai:
+                    - dummy_api_key
+                stabilityai:
+                    - dummy_api_key
+                google_api_key:
+                    - dummy_api_key
+                google_engine_id:
+                    - dummy_api_key
+            tools_to_package_hash:
+                openai-gpt-3.5-turbo-instruct: bafybeicziwfw7nb7gaxso357hrvtdlv6f23grm2c2rlfngpz4vbvoz2bke
+                openai-gpt-3.5-turbo: bafybeicziwfw7nb7gaxso357hrvtdlv6f23grm2c2rlfngpz4vbvoz2bke
+                openai-gpt-4: bafybeicziwfw7nb7gaxso357hrvtdlv6f23grm2c2rlfngpz4vbvoz2bke
+                stabilityai-stable-diffusion-v1-5: bafybeibaalr745aqajcaijykactx2nmg3jviefvnvpuk5kkxlt2yeedc2q
+                stabilityai-stable-diffusion-xl-beta-v2-2-2: bafybeibaalr745aqajcaijykactx2nmg3jviefvnvpuk5kkxlt2yeedc2q
+                stabilityai-stable-diffusion-512-v2-1: bafybeibaalr745aqajcaijykactx2nmg3jviefvnvpuk5kkxlt2yeedc2q
+                stabilityai-stable-diffusion-768-v2-1: bafybeibaalr745aqajcaijykactx2nmg3jviefvnvpuk5kkxlt2yeedc2q
+                transfer-native: bafybeideuyqn4uslp4ccanzd5tjladzotyi6tiwfxbouecw5ufzgyi4ryy
+                prediction-offline: bafybeig7yntvhhfufaadhd43zr4loivpit43kwfgban72w43xz4u3tansi
+                prediction-online: bafybeig7yntvhhfufaadhd43zr4loivpit43kwfgban72w43xz4u3tansi
+                prediction-online-summarized-info: bafybeig7yntvhhfufaadhd43zr4loivpit43kwfgban72w43xz4u3tansi
+                prediction-online-sme: bafybeiautzxe3faq53ceogfjtfbml5373wvqpsk77c4k3hjivloblivuxy
+                prediction-offline-sme: bafybeiautzxe3faq53ceogfjtfbml5373wvqpsk77c4k3hjivloblivuxy
+                claude-prediction-online: bafybeifp6tn3ovhuz4oipy67ijfdm4y7t2o7en3xuggn6kh5wbwokxmczu
+                claude-prediction-offline: bafybeifp6tn3ovhuz4oipy67ijfdm4y7t2o7en3xuggn6kh5wbwokxmczu
+                deepmind-optimization-strong: bafybeievl777e2425q7zy6qkt26luu2i6xzp4q6pquykntx2yzivy3iwum
+                deepmind-optimization: bafybeievl777e2425q7zy6qkt26luu2i6xzp4q6pquykntx2yzivy3iwum
+                prediction-sentence-embedding-conservative: bafybeihsyxhchqgtdwsd53z4a2lswt6ri4fre2yg2bpjo36kwboilsp7ai
+                prediction-sentence-embedding-bold: bafybeihsyxhchqgtdwsd53z4a2lswt6ri4fre2yg2bpjo36kwboilsp7ai
+                prediction-online-sum-url-content: bafybeial5a56vsowqu4suynnmv5pkt5iebkxtmpgrae57qzi7s6tg4vq6e
+            from_block_range: 50000
+            num_agents: 4
+            mech_to_config:
+                '0xDbd69EBBE30Fb62456164770AF7838fD584DfFBb':
+                    use_dynamic_pricing: false
+                    is_marketplace_mech: true
+                '0x69e105E7fdad198859726f5787e523c3FE2b07e3':
+                    use_dynamic_pricing: false
+                    is_marketplace_mech: false
+            polling_interval: 30.0
+            task_deadline: 240.0
+            max_block_window: 500
+            use_slashing: false
+            timeout_limit: 3
+            slash_cooldown_hours: 3
+            slash_threshold_amount: 10000000000000000
+            light_slash_unit_amount: 5000000000000000
+            serious_slash_unit_amount: 8000000000000000
+            mech_marketplace_address: '0x0000000000000000000000000000000000000000'
+        class_name: Params
 dependencies:
-  py-multibase:
-    version: ==1.0.3
-  py-multicodec:
-    version: ==0.2.1
-  eth-abi:
-    version: ==4.0.0
-  pyyaml:
-    version: ==6.0.1
+    py-multibase:
+        version: ==1.0.3
+    py-multicodec:
+        version: ==0.2.1
+    eth-abi:
+        version: ==4.0.0
+    pyyaml:
+        version: ==6.0.1
 is_abstract: false