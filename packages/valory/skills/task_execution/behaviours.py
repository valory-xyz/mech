--- conflicted
+++ resolved
@@ -23,12 +23,7 @@
 import threading
 import time
 from asyncio import Future
-<<<<<<< HEAD
-=======
-from concurrent.futures import ProcessPoolExecutor
-from concurrent.futures.process import BrokenProcessPool
 from dataclasses import dataclass
->>>>>>> bc65719c
 from enum import Enum
 from typing import Any, Callable, Dict, List, Optional, Set, Tuple, cast
 
@@ -37,11 +32,8 @@
 from aea.protocols.base import Message
 from aea.protocols.dialogue.base import Dialogue
 from aea.skills.behaviours import SimpleBehaviour
-<<<<<<< HEAD
 from pebble import ProcessPool
-=======
 from prometheus_client import Counter, Gauge, Histogram
->>>>>>> bc65719c
 
 from packages.valory.connections.ipfs.connection import IpfsDialogues
 from packages.valory.connections.ipfs.connection import PUBLIC_ID as IPFS_CONNECTION_ID
