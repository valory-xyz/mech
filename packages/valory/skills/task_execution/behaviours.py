--- conflicted
+++ resolved
@@ -23,8 +23,6 @@
 import threading
 import time
 from asyncio import Future
-from pebble import ProcessPool
-
 from concurrent.futures import ProcessPoolExecutor
 from concurrent.futures.process import BrokenProcessPool
 from enum import Enum
@@ -35,6 +33,7 @@
 from aea.protocols.base import Message
 from aea.protocols.dialogue.base import Dialogue
 from aea.skills.behaviours import SimpleBehaviour
+from pebble import ProcessPool
 
 from packages.valory.connections.ipfs.connection import IpfsDialogues
 from packages.valory.connections.ipfs.connection import PUBLIC_ID as IPFS_CONNECTION_ID
@@ -202,22 +201,6 @@
             return False
         return timeout_deadline <= time.time()
 
-<<<<<<< HEAD
-    # def _get_executing_task_result(self) -> Any:
-    #     """Get the executing task result."""
-    #     if self._executing_task is None:
-    #         raise ValueError("Executing task is None")
-    #     if self._invalid_request:
-    #         return None
-    #     try:
-    #         async_result = cast(Future, self._async_result)
-    #         return async_result.result()
-    #     except Exception as e:  # pylint: disable=broad-except
-    #         self.context.logger.error(
-    #             "Exception raised while executing task: {}".format(str(e))
-    #         )
-    #         return None
-=======
     def set_last_executed_task(self, request_id: int) -> None:
         """Set the last executed task."""
         self.context.shared_state[LAST_SUCCESSFUL_EXECUTED_TASK] = (
@@ -239,7 +222,6 @@
                 "Exception raised while executing task: {}".format(str(e))
             )
             return None
->>>>>>> d209e080
 
     def _download_tools(self) -> None:
         """Download tools."""
@@ -497,12 +479,8 @@
 
     def _restart_executor(self) -> None:
         """Restarts the executor."""
-<<<<<<< HEAD
         self._executor.stop()
         self._executor.join()
-=======
-        self._executor.shutdown(wait=False)
->>>>>>> d209e080
         # create a new executor
         self._executor = ProcessPool(max_workers=1)
 
