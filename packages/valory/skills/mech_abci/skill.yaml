--- conflicted
+++ resolved
@@ -6,237 +6,222 @@
 license: Apache-2.0
 aea_version: '>=1.0.0, <2.0.0'
 fingerprint:
-  __init__.py: bafybeihscyr3poal6eyk6jeywtbdq552piwpbh2uo5h7bepjqdeivgiyem
-  behaviours.py: bafybeifrqnth46dr3tsiwqjz3fia3kq7jzupxfqhiqkvntekudvfjssiwe
-  composition.py: bafybeiaorp75iva5xgl4ebk3lg7oenqmd6wg2dxlm33oserb7aszyujml4
-  dialogues.py: bafybeifhydd6xmstbh2jx5igj33upip5a3hhlcaxttfsc77heszqmru7ri
-<<<<<<< HEAD
-  fsm_specification.yaml: bafybeib5yne2ke3oc4amgehhn75vajexr3sedehdzmuabhyrovfqpmuipe
-  handlers.py: bafybeidutt2dbz7xumkbl7yslqppcfuk3lkk76ktat4c4rogfaixw3oy3m
-=======
-  fsm_specification.yaml: bafybeige54bdtuq7e2oqqzppiyjra7mv74fid276pqlq25cmlgoc7vgsye
-  handlers.py: bafybeidqjq52ejhnbdgiadfzxilrrcyzub2dfbd75a4jkkq6mmaexmey5u
->>>>>>> a081bf18
-  models.py: bafybeigpimz5vhgzelhc7c3ipo56wh2o7d7whyqcjd2kjigtxos5d6bwqa
+    __init__.py: bafybeihscyr3poal6eyk6jeywtbdq552piwpbh2uo5h7bepjqdeivgiyem
+    behaviours.py: bafybeifrqnth46dr3tsiwqjz3fia3kq7jzupxfqhiqkvntekudvfjssiwe
+    composition.py: bafybeiaorp75iva5xgl4ebk3lg7oenqmd6wg2dxlm33oserb7aszyujml4
+    dialogues.py: bafybeifhydd6xmstbh2jx5igj33upip5a3hhlcaxttfsc77heszqmru7ri
+    fsm_specification.yaml: bafybeige54bdtuq7e2oqqzppiyjra7mv74fid276pqlq25cmlgoc7vgsye
+    handlers.py: bafybeidqjq52ejhnbdgiadfzxilrrcyzub2dfbd75a4jkkq6mmaexmey5u
+    models.py: bafybeigpimz5vhgzelhc7c3ipo56wh2o7d7whyqcjd2kjigtxos5d6bwqa
 fingerprint_ignore_patterns: []
 connections:
-- valory/http_server:0.22.0:bafybeic3jpkum7g6qo6x6vdrmvvhj7vqw7ec2op72uc3yfhmnlp5hn3joy
+    - valory/http_server:0.22.0:bafybeic3jpkum7g6qo6x6vdrmvvhj7vqw7ec2op72uc3yfhmnlp5hn3joy
 contracts: []
 protocols:
-- valory/http:1.0.0:bafybeih4azmfwtamdbkhztkm4xitep3gx6tfdnoz6tvllmaqnhu3klejfa
+    - valory/http:1.0.0:bafybeih4azmfwtamdbkhztkm4xitep3gx6tfdnoz6tvllmaqnhu3klejfa
 skills:
-<<<<<<< HEAD
-- valory/abstract_round_abci:0.1.0:bafybeigjddhk7epta7xpnfvv426xedff5abh4xlkwi6cqgp4vkutgkvydm
-- valory/registration_abci:0.1.0:bafybeiagi6e2h7kochmlemy5c5yk6hwn37tfxiqvk2en74jhowsdwlmrny
-- valory/reset_pause_abci:0.1.0:bafybeiezfedmmseox3ce5aucxsiszdmvskrwwbtpb2a3vw3sbmc5jt7nri
-- valory/task_submission_abci:0.1.0:bafybeibel5rxy2v4l4bozkzhkmsyfleu44fnoesnxpyc5iadjz4yq3hoxq
-- valory/termination_abci:0.1.0:bafybeiht76hnib7sfygm6utagb5y6kd5nbe26luqf4aytgjevnuufrh374
-- valory/transaction_settlement_abci:0.1.0:bafybeiaijfa7t6vfrghsrbfv3absxlkbjhilhmrijvxmdmm6bg7akcl63e
-- valory/subscription_abci:0.1.0:bafybeifcyi564it4t76a2qztq2mt5argy33szpfw2bfgedrdbr6dnempoi
-=======
-- valory/abstract_round_abci:0.1.0:bafybeig4wczuh3l6wbxb47rgsmodlfupichj66gfcwkvy65q5pbm3utykm
-- valory/registration_abci:0.1.0:bafybeicfrgzo3tbcr6lijd5vsrjrggsehobr7xv2m74jkx6h3k6lxhqgqu
-- valory/reset_pause_abci:0.1.0:bafybeidlzt3jvgokzwpfxbcnpnxmfedcchscxq3crfaceldy4jamu65ave
-- valory/task_submission_abci:0.1.0:bafybeib753ydmvnostja2jbdvwap4dst5iknjrneopjwzsqoboilskrnbi
-- valory/termination_abci:0.1.0:bafybeibpisfldpcdbib74totredbuhtzyzh2esg6gkxzgg2ncby7ktegga
-- valory/transaction_settlement_abci:0.1.0:bafybeicjqlnqgmccwb5vjga2lnb2doxqfkvqg36fixil5q4dbymaiggdua
-- valory/subscription_abci:0.1.0:bafybeif4bbibfdz25sqadadw5i5cxkck65qcxze4vltj7sv7zi2nc4c2rm
->>>>>>> a081bf18
+    - valory/abstract_round_abci:0.1.0:bafybeig4wczuh3l6wbxb47rgsmodlfupichj66gfcwkvy65q5pbm3utykm
+    - valory/registration_abci:0.1.0:bafybeicfrgzo3tbcr6lijd5vsrjrggsehobr7xv2m74jkx6h3k6lxhqgqu
+    - valory/reset_pause_abci:0.1.0:bafybeidlzt3jvgokzwpfxbcnpnxmfedcchscxq3crfaceldy4jamu65ave
+    - valory/task_submission_abci:0.1.0:bafybeib753ydmvnostja2jbdvwap4dst5iknjrneopjwzsqoboilskrnbi
+    - valory/termination_abci:0.1.0:bafybeibpisfldpcdbib74totredbuhtzyzh2esg6gkxzgg2ncby7ktegga
+    - valory/transaction_settlement_abci:0.1.0:bafybeicjqlnqgmccwb5vjga2lnb2doxqfkvqg36fixil5q4dbymaiggdua
+    - valory/subscription_abci:0.1.0:bafybeif4bbibfdz25sqadadw5i5cxkck65qcxze4vltj7sv7zi2nc4c2rm
 behaviours:
-  main:
-    args: {}
-    class_name: MechConsensusBehaviour
+    main:
+        args: {}
+        class_name: MechConsensusBehaviour
 handlers:
-  abci:
-    args: {}
-    class_name: ABCIRoundHandler
-  contract_api:
-    args: {}
-    class_name: ContractApiHandler
-  http:
-    args: {}
-    class_name: HttpHandler
-  ipfs:
-    args: {}
-    class_name: IpfsHandler
-  ledger_api:
-    args: {}
-    class_name: LedgerApiHandler
-  signing:
-    args: {}
-    class_name: SigningHandler
-  tendermint:
-    args: {}
-    class_name: TendermintHandler
+    abci:
+        args: {}
+        class_name: ABCIRoundHandler
+    contract_api:
+        args: {}
+        class_name: ContractApiHandler
+    http:
+        args: {}
+        class_name: HttpHandler
+    ipfs:
+        args: {}
+        class_name: IpfsHandler
+    ledger_api:
+        args: {}
+        class_name: LedgerApiHandler
+    signing:
+        args: {}
+        class_name: SigningHandler
+    tendermint:
+        args: {}
+        class_name: TendermintHandler
 models:
-  abci_dialogues:
-    args: {}
-    class_name: AbciDialogues
-  acn_data_share_dialogues:
-    args: {}
-    class_name: AcnDataShareDialogues
-  benchmark_tool:
-    args:
-      log_dir: /logs
-    class_name: BenchmarkTool
-  contract_api_dialogues:
-    args: {}
-    class_name: ContractApiDialogues
-  http_dialogues:
-    args: {}
-    class_name: HttpDialogues
-  ipfs_dialogues:
-    args: {}
-    class_name: IpfsDialogues
-  ledger_api_dialogues:
-    args: {}
-    class_name: LedgerApiDialogues
-  params:
-    args:
-      mech_to_config:
-        '0xDbd69EBBE30Fb62456164770AF7838fD584DfFBb':
-          use_dynamic_pricing: false
-          is_marketplace_mech: true
-        '0x69e105E7fdad198859726f5787e523c3FE2b07e3':
-          use_dynamic_pricing: false
-          is_marketplace_mech: false
-      api_keys:
-        openai:
-        - dummy_api_key
-        stabilityai:
-        - dummy_api_key
-        google_api_key:
-        - dummy_api_key
-        google_engine_id:
-        - dummy_api_key
-      cleanup_history_depth: 1
-      cleanup_history_depth_current: null
-      drand_public_key: 868f005eb8e6e4ca0a47c8a77ceaa5309a47978a7c71bc5cce96366b5d7a569937c529eeda66c7293784a9402801af31
-      tools_to_package_hash:
-        openai-gpt-3.5-turbo-instruct: bafybeicziwfw7nb7gaxso357hrvtdlv6f23grm2c2rlfngpz4vbvoz2bke
-        openai-gpt-3.5-turbo: bafybeicziwfw7nb7gaxso357hrvtdlv6f23grm2c2rlfngpz4vbvoz2bke
-        openai-gpt-4: bafybeicziwfw7nb7gaxso357hrvtdlv6f23grm2c2rlfngpz4vbvoz2bke
-        stabilityai-stable-diffusion-v1-5: bafybeibaalr745aqajcaijykactx2nmg3jviefvnvpuk5kkxlt2yeedc2q
-        stabilityai-stable-diffusion-xl-beta-v2-2-2: bafybeibaalr745aqajcaijykactx2nmg3jviefvnvpuk5kkxlt2yeedc2q
-        stabilityai-stable-diffusion-512-v2-1: bafybeibaalr745aqajcaijykactx2nmg3jviefvnvpuk5kkxlt2yeedc2q
-        stabilityai-stable-diffusion-768-v2-1: bafybeibaalr745aqajcaijykactx2nmg3jviefvnvpuk5kkxlt2yeedc2q
-        transfer-native: bafybeideuyqn4uslp4ccanzd5tjladzotyi6tiwfxbouecw5ufzgyi4ryy
-        prediction-offline: bafybeig7yntvhhfufaadhd43zr4loivpit43kwfgban72w43xz4u3tansi
-        prediction-online: bafybeig7yntvhhfufaadhd43zr4loivpit43kwfgban72w43xz4u3tansi
-        prediction-online-summarized-info: bafybeig7yntvhhfufaadhd43zr4loivpit43kwfgban72w43xz4u3tansi
-        prediction-online-sme: bafybeiautzxe3faq53ceogfjtfbml5373wvqpsk77c4k3hjivloblivuxy
-        prediction-offline-sme: bafybeiautzxe3faq53ceogfjtfbml5373wvqpsk77c4k3hjivloblivuxy
-        claude-prediction-online: bafybeifp6tn3ovhuz4oipy67ijfdm4y7t2o7en3xuggn6kh5wbwokxmczu
-        claude-prediction-offline: bafybeifp6tn3ovhuz4oipy67ijfdm4y7t2o7en3xuggn6kh5wbwokxmczu
-        deepmind-optimization-strong: bafybeievl777e2425q7zy6qkt26luu2i6xzp4q6pquykntx2yzivy3iwum
-        deepmind-optimization: bafybeievl777e2425q7zy6qkt26luu2i6xzp4q6pquykntx2yzivy3iwum
-        prediction-sentence-embedding-conservative: bafybeihsyxhchqgtdwsd53z4a2lswt6ri4fre2yg2bpjo36kwboilsp7ai
-        prediction-sentence-embedding-bold: bafybeihsyxhchqgtdwsd53z4a2lswt6ri4fre2yg2bpjo36kwboilsp7ai
-        prediction-online-sum-url-content: bafybeial5a56vsowqu4suynnmv5pkt5iebkxtmpgrae57qzi7s6tg4vq6e
-      finalize_timeout: 60.0
-      genesis_config:
-        genesis_time: '2022-09-26T00:00:00.000000000Z'
-        chain_id: chain-c4daS1
-        consensus_params:
-          block:
-            max_bytes: '22020096'
-            max_gas: '-1'
-            time_iota_ms: '1000'
-          evidence:
-            max_age_num_blocks: '100000'
-            max_age_duration: '172800000000000'
-            max_bytes: '1048576'
-          validator:
-            pub_key_types:
-            - ed25519
-          version: {}
-        voting_power: '10'
-      history_check_timeout: 1205
-      init_fallback_gas: 0
-      keeper_allowed_retries: 3
-      keeper_timeout: 30.0
-      max_attempts: 10
-      max_healthcheck: 120
-      multisend_address: '0x0000000000000000000000000000000000000000'
-      on_chain_service_id: null
-      polling_interval: 25
-      request_retry_delay: 1.0
-      request_timeout: 10.0
-      reset_pause_duration: 10
-      reset_period_count: 100
-      gas_params:
-        gas_price: null
-        max_fee_per_gas: null
-        max_priority_fee_per_gas: null
-      reset_tendermint_after: 100
-      retry_attempts: 400
-      retry_timeout: 3
-      round_timeout_seconds: 30.0
-      ipfs_fetch_timeout: 15.0
-      service_id: mech
-      service_registry_address: null
-      setup:
-        all_participants: []
-        safe_contract_address: '0x0000000000000000000000000000000000000000'
-        consensus_threshold: null
-      share_tm_config_on_startup: false
-      sleep_time: 1
-      tendermint_check_sleep_delay: 3
-      tendermint_com_url: http://localhost:8080
-      tendermint_max_retries: 5
-      tendermint_p2p_url: localhost:26656
-      tendermint_url: http://localhost:26657
-      termination_sleep: 900
-      tx_timeout: 10.0
-      use_polling: false
-      use_termination: false
-      validate_timeout: 1205
-      task_wait_timeout: 15.0
-      use_slashing: false
-      default_chain_id: ethereum
-      manual_gas_limit: 1000000
-      mech_staking_instance_address: '0x0000000000000000000000000000000000000000'
-      mech_marketplace_address: '0x0000000000000000000000000000000000000000'
-      agent_registry_address: '0xE49CB081e8d96920C38aA7AB90cb0294ab4Bc8EA'
-      agent_id: 3
-      metadata_hash: '00000000000000000000000000000000000000000000000000'
-      slash_cooldown_hours: 3
-      hash_checkpoint_address: '0x0000000000000000000000000000000000000000'
-      slash_threshold_amount: 10000000000000000
-      termination_from_block: 0
-      light_slash_unit_amount: 5000000000000000
-      service_owner_share: 0.1
-      profit_split_freq: 100
-      serious_slash_unit_amount: 8000000000000000
-      agent_funding_amount: 200000000000000000
-      minimum_agent_balance: 100000000000000000
-      mech_to_subscription: {}
-      service_endpoint_base: https://dummy_service.autonolas.tech/
-    class_name: Params
-  randomness_api:
-    args:
-      api_id: cloudflare
-      headers: {}
-      method: GET
-      parameters: {}
-      response_key: null
-      response_type: dict
-      retries: 5
-      url: https://api.drand.sh/public/latest
-    class_name: RandomnessApi
-  requests:
-    args: {}
-    class_name: Requests
-  signing_dialogues:
-    args: {}
-    class_name: SigningDialogues
-  state:
-    args: {}
-    class_name: SharedState
-  tendermint_dialogues:
-    args: {}
-    class_name: TendermintDialogues
+    abci_dialogues:
+        args: {}
+        class_name: AbciDialogues
+    acn_data_share_dialogues:
+        args: {}
+        class_name: AcnDataShareDialogues
+    benchmark_tool:
+        args:
+            log_dir: /logs
+        class_name: BenchmarkTool
+    contract_api_dialogues:
+        args: {}
+        class_name: ContractApiDialogues
+    http_dialogues:
+        args: {}
+        class_name: HttpDialogues
+    ipfs_dialogues:
+        args: {}
+        class_name: IpfsDialogues
+    ledger_api_dialogues:
+        args: {}
+        class_name: LedgerApiDialogues
+    params:
+        args:
+            mech_to_config:
+                '0xDbd69EBBE30Fb62456164770AF7838fD584DfFBb':
+                    use_dynamic_pricing: false
+                    is_marketplace_mech: true
+                '0x69e105E7fdad198859726f5787e523c3FE2b07e3':
+                    use_dynamic_pricing: false
+                    is_marketplace_mech: false
+            api_keys:
+                openai:
+                    - dummy_api_key
+                stabilityai:
+                    - dummy_api_key
+                google_api_key:
+                    - dummy_api_key
+                google_engine_id:
+                    - dummy_api_key
+            cleanup_history_depth: 1
+            cleanup_history_depth_current: null
+            drand_public_key: 868f005eb8e6e4ca0a47c8a77ceaa5309a47978a7c71bc5cce96366b5d7a569937c529eeda66c7293784a9402801af31
+            tools_to_package_hash:
+                openai-gpt-3.5-turbo-instruct: bafybeicziwfw7nb7gaxso357hrvtdlv6f23grm2c2rlfngpz4vbvoz2bke
+                openai-gpt-3.5-turbo: bafybeicziwfw7nb7gaxso357hrvtdlv6f23grm2c2rlfngpz4vbvoz2bke
+                openai-gpt-4: bafybeicziwfw7nb7gaxso357hrvtdlv6f23grm2c2rlfngpz4vbvoz2bke
+                stabilityai-stable-diffusion-v1-5: bafybeibaalr745aqajcaijykactx2nmg3jviefvnvpuk5kkxlt2yeedc2q
+                stabilityai-stable-diffusion-xl-beta-v2-2-2: bafybeibaalr745aqajcaijykactx2nmg3jviefvnvpuk5kkxlt2yeedc2q
+                stabilityai-stable-diffusion-512-v2-1: bafybeibaalr745aqajcaijykactx2nmg3jviefvnvpuk5kkxlt2yeedc2q
+                stabilityai-stable-diffusion-768-v2-1: bafybeibaalr745aqajcaijykactx2nmg3jviefvnvpuk5kkxlt2yeedc2q
+                transfer-native: bafybeideuyqn4uslp4ccanzd5tjladzotyi6tiwfxbouecw5ufzgyi4ryy
+                prediction-offline: bafybeig7yntvhhfufaadhd43zr4loivpit43kwfgban72w43xz4u3tansi
+                prediction-online: bafybeig7yntvhhfufaadhd43zr4loivpit43kwfgban72w43xz4u3tansi
+                prediction-online-summarized-info: bafybeig7yntvhhfufaadhd43zr4loivpit43kwfgban72w43xz4u3tansi
+                prediction-online-sme: bafybeiautzxe3faq53ceogfjtfbml5373wvqpsk77c4k3hjivloblivuxy
+                prediction-offline-sme: bafybeiautzxe3faq53ceogfjtfbml5373wvqpsk77c4k3hjivloblivuxy
+                claude-prediction-online: bafybeifp6tn3ovhuz4oipy67ijfdm4y7t2o7en3xuggn6kh5wbwokxmczu
+                claude-prediction-offline: bafybeifp6tn3ovhuz4oipy67ijfdm4y7t2o7en3xuggn6kh5wbwokxmczu
+                deepmind-optimization-strong: bafybeievl777e2425q7zy6qkt26luu2i6xzp4q6pquykntx2yzivy3iwum
+                deepmind-optimization: bafybeievl777e2425q7zy6qkt26luu2i6xzp4q6pquykntx2yzivy3iwum
+                prediction-sentence-embedding-conservative: bafybeihsyxhchqgtdwsd53z4a2lswt6ri4fre2yg2bpjo36kwboilsp7ai
+                prediction-sentence-embedding-bold: bafybeihsyxhchqgtdwsd53z4a2lswt6ri4fre2yg2bpjo36kwboilsp7ai
+                prediction-online-sum-url-content: bafybeial5a56vsowqu4suynnmv5pkt5iebkxtmpgrae57qzi7s6tg4vq6e
+            finalize_timeout: 60.0
+            genesis_config:
+                genesis_time: '2022-09-26T00:00:00.000000000Z'
+                chain_id: chain-c4daS1
+                consensus_params:
+                    block:
+                        max_bytes: '22020096'
+                        max_gas: '-1'
+                        time_iota_ms: '1000'
+                    evidence:
+                        max_age_num_blocks: '100000'
+                        max_age_duration: '172800000000000'
+                        max_bytes: '1048576'
+                    validator:
+                        pub_key_types:
+                            - ed25519
+                    version: {}
+                voting_power: '10'
+            history_check_timeout: 1205
+            init_fallback_gas: 0
+            keeper_allowed_retries: 3
+            keeper_timeout: 30.0
+            max_attempts: 10
+            max_healthcheck: 120
+            multisend_address: '0x0000000000000000000000000000000000000000'
+            on_chain_service_id: null
+            polling_interval: 25
+            request_retry_delay: 1.0
+            request_timeout: 10.0
+            reset_pause_duration: 10
+            reset_period_count: 100
+            gas_params:
+                gas_price: null
+                max_fee_per_gas: null
+                max_priority_fee_per_gas: null
+            reset_tendermint_after: 100
+            retry_attempts: 400
+            retry_timeout: 3
+            round_timeout_seconds: 30.0
+            ipfs_fetch_timeout: 15.0
+            service_id: mech
+            service_registry_address: null
+            setup:
+                all_participants: []
+                safe_contract_address: '0x0000000000000000000000000000000000000000'
+                consensus_threshold: null
+            share_tm_config_on_startup: false
+            sleep_time: 1
+            tendermint_check_sleep_delay: 3
+            tendermint_com_url: http://localhost:8080
+            tendermint_max_retries: 5
+            tendermint_p2p_url: localhost:26656
+            tendermint_url: http://localhost:26657
+            termination_sleep: 900
+            tx_timeout: 10.0
+            use_polling: false
+            use_termination: false
+            validate_timeout: 1205
+            task_wait_timeout: 15.0
+            use_slashing: false
+            default_chain_id: ethereum
+            manual_gas_limit: 1000000
+            mech_staking_instance_address: '0x0000000000000000000000000000000000000000'
+            mech_marketplace_address: '0x0000000000000000000000000000000000000000'
+            agent_registry_address: '0xE49CB081e8d96920C38aA7AB90cb0294ab4Bc8EA'
+            agent_id: 3
+            metadata_hash: '00000000000000000000000000000000000000000000000000'
+            slash_cooldown_hours: 3
+            hash_checkpoint_address: '0x0000000000000000000000000000000000000000'
+            slash_threshold_amount: 10000000000000000
+            termination_from_block: 0
+            light_slash_unit_amount: 5000000000000000
+            service_owner_share: 0.1
+            profit_split_freq: 100
+            serious_slash_unit_amount: 8000000000000000
+            agent_funding_amount: 200000000000000000
+            minimum_agent_balance: 100000000000000000
+            mech_to_subscription: {}
+            service_endpoint_base: https://dummy_service.autonolas.tech/
+        class_name: Params
+    randomness_api:
+        args:
+            api_id: cloudflare
+            headers: {}
+            method: GET
+            parameters: {}
+            response_key: null
+            response_type: dict
+            retries: 5
+            url: https://api.drand.sh/public/latest
+        class_name: RandomnessApi
+    requests:
+        args: {}
+        class_name: Requests
+    signing_dialogues:
+        args: {}
+        class_name: SigningDialogues
+    state:
+        args: {}
+        class_name: SharedState
+    tendermint_dialogues:
+        args: {}
+        class_name: TendermintDialogues
 dependencies:
-  open-aea-cli-ipfs:
-    version: ==1.62.0
+    open-aea-cli-ipfs:
+        version: ==1.62.0
 is_abstract: false