--- conflicted
+++ resolved
@@ -40,11 +40,8 @@
 client: Optional[OpenAI] = None
 
 
-<<<<<<< HEAD
 N_MODEL_CALLS = 2
-=======
 USER_AGENT_HEADER = "Mozilla/5.0 (Windows NT 10.0; Win64; x64) AppleWebKit/537.36 (KHTML, like Gecko) Chrome/115.0.0.0 Safari/537.36"
->>>>>>> c668cc21
 
 
 class OpenAIClientManager:
