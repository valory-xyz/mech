--- conflicted
+++ resolved
@@ -1,15 +1,5 @@
 {
     "dev": {
-<<<<<<< HEAD
-        "connection/valory/websocket_client/0.1.0": "bafybeiawlga3on5ijbxpt3zxgks5ssi4jbpez2vchzqfv3nxw3ixqcutfy",
-        "skill/valory/contract_subscription/0.1.0": "bafybeifqutglt3m6jgur3dh22dc7onq5h2bvn3n3hbprm64rfnbfdjlyty",
-        "agent/valory/mech/0.1.0": "bafybeibgumwzzgs6f6row7aqheoo2h775y22pnpiybyvlzk3jqh6cjxkli",
-        "skill/valory/multiplexer_abci/0.1.0": "bafybeihurusyhcbmmwmiprs3bmotbfpf7phu5icg2ooiwaaeh6yaerdf2q",
-        "skill/valory/task_execution_abci/0.1.0": "bafybeihtqgjmxljtzus57ufifi7g3e5zvi5q5xqbxqtyuem6dwvujug7eu",
-        "skill/valory/mech_abci/0.1.0": "bafybeigmhlywkp3orvu3fxaqxzwokr5rx6rrkyavlmfalv3gwoknboiw7q",
-        "contract/valory/agent_mech/0.1.0": "bafybeieu6zilpud6hul3t7v3ggwpzjyydtyknnh7zwazgez4oiznzrp64u",
-        "service/valory/mech/0.1.0": "bafybeie46nrrbghyt2jhwi4lxr4dykwg6eloinfqudx276cvv63soqcu2y"
-=======
         "connection/valory/websocket_client/0.1.0": "bafybeibffszgha5w424ifiwovx5tsvccaylaj3vmfgpe44gettsqhlm6nu",
         "skill/valory/contract_subscription/0.1.0": "bafybeihozkmtmfs3iqrreewvnixx6hod4rpcfdxqu4c6cfmubwwojc2dzu",
         "agent/valory/mech/0.1.0": "bafybeia7fffodrp34fnmw6rofylob42gmrnmgyu62iyxdo3djbfu5wvcju",
@@ -18,7 +8,6 @@
         "skill/valory/mech_abci/0.1.0": "bafybeidqfwm34u7cy2lkakvksshlrhyksdw2s7jktkmizmon4isy6nhdju",
         "contract/valory/agent_mech/0.1.0": "bafybeib7v5fujyrio64trg5vmkuxpz42mc6fwjrmdyg3dr6ifudkn5rhle",
         "service/valory/mech/0.1.0": "bafybeiaucdw55j32k4zvs47eqfmzpqarhd5b7y7vnzap3utosfibh2yazm"
->>>>>>> 3c1ab3f4
     },
     "third_party": {
         "protocol/fetchai/default/1.0.0": "bafybeieqqzgzuappi2ped42upgzad5gt3mxiyjhojwibxm4o367ffsian4",
