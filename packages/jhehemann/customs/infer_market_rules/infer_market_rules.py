--- conflicted
+++ resolved
@@ -37,11 +37,7 @@
 * Define measurable and verifiable rules for when the market question will be resolved as 'Yes' and when it will be resolved as 'No'
 
 EXAMPLES:
-<<<<<<< HEAD
-Question: "Will another new climate bill be passed by both the Senate and the House by 30 September 2024?"
-=======
 Question: "Will Beyoncé release a full album for her 'country era' on or before 9th January 2025?"
->>>>>>> de084cd8
 Answer:
     The question will resolve as 'Yes' if:
         - Beyoncé officially releases a full music album for her 'country era' on or before 9 January 2025.
