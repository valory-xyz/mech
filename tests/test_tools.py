# -*- coding: utf-8 -*-
# ------------------------------------------------------------------------------
#
#   Copyright 2024 Valory AG
#
#   Licensed under the Apache License, Version 2.0 (the "License");
#   you may not use this file except in compliance with the License.
#   You may obtain a copy of the License at
#
#       http://www.apache.org/licenses/LICENSE-2.0
#
#   Unless required by applicable law or agreed to in writing, software
#   distributed under the License is distributed on an "AS IS" BASIS,
#   WITHOUT WARRANTIES OR CONDITIONS OF ANY KIND, either express or implied.
#   See the License for the specific language governing permissions and
#   limitations under the License.
#
# ------------------------------------------------------------------------------
"""This module contains tool tests."""
from typing import List, Any

from packages.gnosis.customs.omen_tools import omen_buy_sell
from packages.napthaai.customs.prediction_request_rag import prediction_request_rag
from packages.napthaai.customs.prediction_request_rag_cohere import (
    prediction_request_rag_cohere,
)
from packages.napthaai.customs.prediction_request_reasoning import (
    prediction_request_reasoning,
)
from packages.napthaai.customs.prediction_url_cot import prediction_url_cot
<<<<<<< HEAD
from packages.jhehemann.customs.prediction_with_rules_and_report import prediction_with_rules_and_report
from packages.jhehemann.customs.infer_market_rules import infer_market_rules
from packages.jhehemann.customs.research import research
=======
from packages.valory.customs.prediction_request import prediction_request
>>>>>>> 84b71481
from packages.valory.skills.task_execution.utils.apis import KeyChain
from packages.valory.skills.task_execution.utils.benchmarks import TokenCounterCallback
from tests.constants import (
    OPENAI_SECRET_KEY,
    STABILITY_API_KEY,
    GOOGLE_API_KEY,
    GOOGLE_ENGINE_ID,
    CLAUDE_API_KEY,
    REPLICATE_API_KEY,
    NEWS_API_KEY,
    OPENROUTER_API_KEY,
    GNOSIS_RPC_URL,
)


class BaseToolTest:
    """Base tool test class."""

    keys = KeyChain(
        {
            "openai": [OPENAI_SECRET_KEY],
            "stabilityai": [STABILITY_API_KEY],
            "google_api_key": [GOOGLE_API_KEY],
            "google_engine_id": [GOOGLE_ENGINE_ID],
            "anthropic": [CLAUDE_API_KEY],
            "replicate": [REPLICATE_API_KEY],
            "newsapi": [NEWS_API_KEY],
            "openrouter": [OPENROUTER_API_KEY],
            "gnosis_rpc_url": [GNOSIS_RPC_URL],
        }
    )
    models: List = [None]
    tools: List[str]
    prompts: List[str]
    tool_module: Any = None
    tool_callable: str = "run"

    def _validate_response(self, response: Any) -> None:
        """Validate response."""
        assert type(response) == tuple, "Response of the tool must be a tuple."
        assert len(response) == 5, "Response must have 5 elements."
        assert type(response[0]) == str, "Response[0] must be a string."
        assert type(response[1]) == str, "Response[1] must be a string."
        assert (
            type(response[2]) == dict or response[2] is None
        ), "Response[2] must be a dictionary or None."
        assert (
            type(response[3]) == TokenCounterCallback or response[3] is None
        ), "Response[3] must be a TokenCounterCallback or None."
        assert type(response[4]) == KeyChain, "Response[4] must be a KeyChain object."

    def test_run(self) -> None:
        """Test run method."""
        assert self.tools, "Tools must be provided."
        assert self.prompts, "Prompts must be provided."
        assert self.tool_module, "Callable function must be provided."

        for model in self.models:
            for tool in self.tools:
                for prompt in self.prompts:
                    kwargs = dict(
                        prompt=prompt,
                        tool=tool,
                        api_keys=self.keys,
                        counter_callback=TokenCounterCallback(),
                        model=model,
                    )
                    func = getattr(self.tool_module, self.tool_callable)
                    response = func(**kwargs)
                    self._validate_response(response)


class TestPredictionOnline(BaseToolTest):
    """Test Prediction Online."""

    tools = prediction_request.ALLOWED_TOOLS
    models = prediction_request.ALLOWED_MODELS
    prompts = [
        'Please take over the role of a Data Scientist to evaluate the given question. With the given question "Will Apple release iPhone 17 by March 2025?" and the `yes` option represented by `Yes` and the `no` option represented by `No`, what are the respective probabilities of `p_yes` and `p_no` occurring?'
    ]
    tool_module = prediction_request


class TestPredictionRAG(BaseToolTest):
    """Test Prediction RAG."""

    tools = prediction_request_rag.ALLOWED_TOOLS
    models = prediction_request_rag.ALLOWED_MODELS
    prompts = [
        'Please take over the role of a Data Scientist to evaluate the given question. With the given question "Will Apple release iPhone 17 by March 2025?" and the `yes` option represented by `Yes` and the `no` option represented by `No`, what are the respective probabilities of `p_yes` and `p_no` occurring?'
    ]
    tool_module = prediction_request_rag


class TestPredictionRAGCohere(BaseToolTest):
    """Test Prediction RAG using cohere model."""

    tools = prediction_request_rag_cohere.ALLOWED_TOOLS
    models = prediction_request_rag_cohere.ALLOWED_MODELS
    prompts = [
        'Please take over the role of a Data Scientist to evaluate the given question. With the given question "Will Apple release iPhone 17 by March 2025?" and the `yes` option represented by `Yes` and the `no` option represented by `No`, what are the respective probabilities of `p_yes` and `p_no` occurring?'
    ]
    tool_module = prediction_request_rag_cohere


class TestPredictionReasoning(BaseToolTest):
    """Test Prediction Reasoning."""

    tools = prediction_request_reasoning.ALLOWED_TOOLS
    models = prediction_request_reasoning.ALLOWED_MODELS
    prompts = [
        'Please take over the role of a Data Scientist to evaluate the given question. With the given question "Will Apple release iPhone 17 by March 2025?" and the `yes` option represented by `Yes` and the `no` option represented by `No`, what are the respective probabilities of `p_yes` and `p_no` occurring?'
    ]
    tool_module = prediction_request_reasoning


class TestPredictionCOT(BaseToolTest):
    """Test Prediction COT."""

    tools = prediction_url_cot.ALLOWED_TOOLS
    models = prediction_url_cot.ALLOWED_MODELS
    prompts = [
        'Please take over the role of a Data Scientist to evaluate the given question. With the given question "Will Apple release iPhone 17 by March 2025?" and the `yes` option represented by `Yes` and the `no` option represented by `No`, what are the respective probabilities of `p_yes` and `p_no` occurring?'
    ]
    tool_module = prediction_url_cot

<<<<<<< HEAD
class TestPredictionWithRulesAndReport(BaseToolTest):
    """Test Prediction with rules and report."""

    tools = prediction_with_rules_and_report.ALLOWED_TOOLS
    models = prediction_with_rules_and_report.ALLOWED_MODELS
    prompts = [
        'Please take over the role of a Data Scientist to evaluate the given question. With the given question "Will Apple release iPhone 17 by 12 March 2025?" and the `yes` option represented by `Yes` and the `no` option represented by `No`, what are the respective probabilities of `p_yes` and `p_no` occurring?'
    ]
    tool_module = prediction_with_rules_and_report

class TestResearch(BaseToolTest):
    """Test Research additional information."""

    tools = research.ALLOWED_TOOLS
    models = research.ALLOWED_MODELS
    prompts = [
        'Please take over the role of a Data Scientist to evaluate the given question. With the given question "Will Apple release iPhone 17 by 12 March 2025?" and the `yes` option represented by `Yes` and the `no` option represented by `No`, what are the respective probabilities of `p_yes` and `p_no` occurring?'
    ]
    tool_module = research

class TestInferMarketRules(BaseToolTest):
    """Test Infer Market Rules."""

    tools = infer_market_rules.ALLOWED_TOOLS
    models = infer_market_rules.ALLOWED_MODELS
    prompts = [
        'Please take over the role of a Data Scientist to evaluate the given question. With the given question "Will Apple release iPhone 17 by 12 March 2025?" and the `yes` option represented by `Yes` and the `no` option represented by `No`, what are the respective probabilities of `p_yes` and `p_no` occurring?'
    ]
    tool_module = infer_market_rules
=======

class TestOmenTransactionBuilder(BaseToolTest):
    """Test Prediction COT."""

    tools = omen_buy_sell.ALLOWED_TOOLS
    models = omen_buy_sell.ALLOWED_MODELS
    market_id = (
        "0x7323440218011988f0e431e19298d1921e41197f"  # to be resolved in 8 years
    )
    prompts = [
        f"The sender 0x669F3CD2015eB9298b3feA01FCBb034068FE2D3f wants to buy 0 yes Tokens from market {market_id}."
    ]
    tool_module = omen_buy_sell

    def _validate_response(self, response: Any) -> None:
        super()._validate_response(response)
        expected_num_tx_params = 2
        assert len(response[2].keys()) == expected_num_tx_params
>>>>>>> 84b71481
<|MERGE_RESOLUTION|>--- conflicted
+++ resolved
@@ -28,13 +28,10 @@
     prediction_request_reasoning,
 )
 from packages.napthaai.customs.prediction_url_cot import prediction_url_cot
-<<<<<<< HEAD
+from packages.valory.customs.prediction_request import prediction_request
 from packages.jhehemann.customs.prediction_with_rules_and_report import prediction_with_rules_and_report
 from packages.jhehemann.customs.infer_market_rules import infer_market_rules
 from packages.jhehemann.customs.research import research
-=======
-from packages.valory.customs.prediction_request import prediction_request
->>>>>>> 84b71481
 from packages.valory.skills.task_execution.utils.apis import KeyChain
 from packages.valory.skills.task_execution.utils.benchmarks import TokenCounterCallback
 from tests.constants import (
@@ -161,37 +158,6 @@
     ]
     tool_module = prediction_url_cot
 
-<<<<<<< HEAD
-class TestPredictionWithRulesAndReport(BaseToolTest):
-    """Test Prediction with rules and report."""
-
-    tools = prediction_with_rules_and_report.ALLOWED_TOOLS
-    models = prediction_with_rules_and_report.ALLOWED_MODELS
-    prompts = [
-        'Please take over the role of a Data Scientist to evaluate the given question. With the given question "Will Apple release iPhone 17 by 12 March 2025?" and the `yes` option represented by `Yes` and the `no` option represented by `No`, what are the respective probabilities of `p_yes` and `p_no` occurring?'
-    ]
-    tool_module = prediction_with_rules_and_report
-
-class TestResearch(BaseToolTest):
-    """Test Research additional information."""
-
-    tools = research.ALLOWED_TOOLS
-    models = research.ALLOWED_MODELS
-    prompts = [
-        'Please take over the role of a Data Scientist to evaluate the given question. With the given question "Will Apple release iPhone 17 by 12 March 2025?" and the `yes` option represented by `Yes` and the `no` option represented by `No`, what are the respective probabilities of `p_yes` and `p_no` occurring?'
-    ]
-    tool_module = research
-
-class TestInferMarketRules(BaseToolTest):
-    """Test Infer Market Rules."""
-
-    tools = infer_market_rules.ALLOWED_TOOLS
-    models = infer_market_rules.ALLOWED_MODELS
-    prompts = [
-        'Please take over the role of a Data Scientist to evaluate the given question. With the given question "Will Apple release iPhone 17 by 12 March 2025?" and the `yes` option represented by `Yes` and the `no` option represented by `No`, what are the respective probabilities of `p_yes` and `p_no` occurring?'
-    ]
-    tool_module = infer_market_rules
-=======
 
 class TestOmenTransactionBuilder(BaseToolTest):
     """Test Prediction COT."""
@@ -210,4 +176,33 @@
         super()._validate_response(response)
         expected_num_tx_params = 2
         assert len(response[2].keys()) == expected_num_tx_params
->>>>>>> 84b71481
+
+class TestPredictionWithRulesAndReport(BaseToolTest):
+    """Test Prediction with rules and report."""
+
+    tools = prediction_with_rules_and_report.ALLOWED_TOOLS
+    models = prediction_with_rules_and_report.ALLOWED_MODELS
+    prompts = [
+        'Please take over the role of a Data Scientist to evaluate the given question. With the given question "Will Apple release iPhone 17 by 12 March 2025?" and the `yes` option represented by `Yes` and the `no` option represented by `No`, what are the respective probabilities of `p_yes` and `p_no` occurring?'
+    ]
+    tool_module = prediction_with_rules_and_report
+
+class TestResearch(BaseToolTest):
+    """Test Research additional information."""
+
+    tools = research.ALLOWED_TOOLS
+    models = research.ALLOWED_MODELS
+    prompts = [
+        'Please take over the role of a Data Scientist to evaluate the given question. With the given question "Will Apple release iPhone 17 by 12 March 2025?" and the `yes` option represented by `Yes` and the `no` option represented by `No`, what are the respective probabilities of `p_yes` and `p_no` occurring?'
+    ]
+    tool_module = research
+
+class TestInferMarketRules(BaseToolTest):
+    """Test Infer Market Rules."""
+
+    tools = infer_market_rules.ALLOWED_TOOLS
+    models = infer_market_rules.ALLOWED_MODELS
+    prompts = [
+        'Please take over the role of a Data Scientist to evaluate the given question. With the given question "Will Apple release iPhone 17 by 12 March 2025?" and the `yes` option represented by `Yes` and the `no` option represented by `No`, what are the respective probabilities of `p_yes` and `p_no` occurring?'
+    ]
+    tool_module = infer_market_rules