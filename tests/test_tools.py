--- conflicted
+++ resolved
@@ -215,7 +215,7 @@
     prompts = [
         'Please take over the role of a Data Scientist to evaluate the given question. With the given question "Will Apple release iPhone 17 by March 2025?" and the `yes` option represented by `Yes` and the `no` option represented by `No`, what are the respective probabilities of `p_yes` and `p_no` occurring?'
     ]
-<<<<<<< HEAD
+    tool_module = ofv_market_resolver
 
 class TestGraphResponseAnalyser:
   """Check successful query output analysis"""
@@ -235,7 +235,4 @@
       )
       func = getattr(self.tool_module, self.tool_callable)
       response = func(**kwargs)
-      assert "analysis_result" in response[0]
-=======
-    tool_module = ofv_market_resolver
->>>>>>> fcd7fcaf
+      assert "analysis_result" in response[0]