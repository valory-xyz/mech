# -*- coding: utf-8 -*-
# ------------------------------------------------------------------------------
#
#   Copyright 2024 Valory AG
#
#   Licensed under the Apache License, Version 2.0 (the "License");
#   you may not use this file except in compliance with the License.
#   You may obtain a copy of the License at
#
#       http://www.apache.org/licenses/LICENSE-2.0
#
#   Unless required by applicable law or agreed to in writing, software
#   distributed under the License is distributed on an "AS IS" BASIS,
#   WITHOUT WARRANTIES OR CONDITIONS OF ANY KIND, either express or implied.
#   See the License for the specific language governing permissions and
#   limitations under the License.
#
# ------------------------------------------------------------------------------
"""This module contains tool tests."""
from typing import List, Any

from packages.gnosis.customs.omen_tools import omen_buy_sell
from packages.victorpolisetty.customs.dalle_request import dalle_request
from packages.napthaai.customs.prediction_request_rag import prediction_request_rag
from packages.napthaai.customs.prediction_request_rag_cohere import (
    prediction_request_rag_cohere,
)
from packages.napthaai.customs.prediction_request_reasoning import (
    prediction_request_reasoning,
)
from packages.napthaai.customs.prediction_url_cot import prediction_url_cot
from packages.valory.customs.prediction_request import prediction_request
from packages.valory.skills.task_execution.utils.apis import KeyChain
from packages.valory.skills.task_execution.utils.benchmarks import TokenCounterCallback

from packages.subquery.customs.graphql_response_analyser import graphql_response_analyser

from tests.constants import (
    OPENAI_SECRET_KEY,
    STABILITY_API_KEY,
    GOOGLE_API_KEY,
    GOOGLE_ENGINE_ID,
    CLAUDE_API_KEY,
    REPLICATE_API_KEY,
    NEWS_API_KEY,
    OPENROUTER_API_KEY,
    GNOSIS_RPC_URL,
    GEMINI_API_KEY
)


class BaseToolTest:
    """Base tool test class."""

    keys = KeyChain(
        {
            "openai": [OPENAI_SECRET_KEY],
            "stabilityai": [STABILITY_API_KEY],
            "google_api_key": [GOOGLE_API_KEY],
            "google_engine_id": [GOOGLE_ENGINE_ID],
            "anthropic": [CLAUDE_API_KEY],
            "replicate": [REPLICATE_API_KEY],
            "newsapi": [NEWS_API_KEY],
            "openrouter": [OPENROUTER_API_KEY],
            "gnosis_rpc_url": [GNOSIS_RPC_URL],
            "gemini": [GEMINI_API_KEY],
        }
    )
    models: List = [None]
    tools: List[str]
    prompts: List[str]
    tool_module: Any = None
    tool_callable: str = "run"

    def _validate_response(self, response: Any) -> None:
        """Validate response."""
        assert type(response) == tuple, "Response of the tool must be a tuple."
        assert len(response) == 5, "Response must have 5 elements."
        assert type(response[0]) == str, "Response[0] must be a string."
        assert type(response[1]) == str, "Response[1] must be a string."
        assert (
            type(response[2]) == dict or response[2] is None
        ), "Response[2] must be a dictionary or None."
        assert (
            type(response[3]) == TokenCounterCallback or response[3] is None
        ), "Response[3] must be a TokenCounterCallback or None."
        assert type(response[4]) == KeyChain, "Response[4] must be a KeyChain object."

    def test_run(self) -> None:
        """Test run method."""
        assert self.tools, "Tools must be provided."
        assert self.prompts, "Prompts must be provided."
        assert self.tool_module, "Callable function must be provided."

        for model in self.models:
            for tool in self.tools:
                for prompt in self.prompts:
                    kwargs = dict(
                        prompt=prompt,
                        tool=tool,
                        api_keys=self.keys,
                        counter_callback=TokenCounterCallback(),
                        model=model,
                    )
                    func = getattr(self.tool_module, self.tool_callable)
                    response = func(**kwargs)
                    self._validate_response(response)


class TestPredictionOnline(BaseToolTest):
    """Test Prediction Online."""

    tools = prediction_request.ALLOWED_TOOLS
    models = prediction_request.ALLOWED_MODELS
    prompts = [
        'Please take over the role of a Data Scientist to evaluate the given question. With the given question "Will Apple release iPhone 17 by March 2025?" and the `yes` option represented by `Yes` and the `no` option represented by `No`, what are the respective probabilities of `p_yes` and `p_no` occurring?'
    ]
    tool_module = prediction_request


class TestPredictionRAG(BaseToolTest):
    """Test Prediction RAG."""

    tools = prediction_request_rag.ALLOWED_TOOLS
    models = prediction_request_rag.ALLOWED_MODELS
    prompts = [
        'Please take over the role of a Data Scientist to evaluate the given question. With the given question "Will Apple release iPhone 17 by March 2025?" and the `yes` option represented by `Yes` and the `no` option represented by `No`, what are the respective probabilities of `p_yes` and `p_no` occurring?'
    ]
    tool_module = prediction_request_rag


class TestPredictionRAGCohere(BaseToolTest):
    """Test Prediction RAG using cohere model."""

    tools = prediction_request_rag_cohere.ALLOWED_TOOLS
    models = prediction_request_rag_cohere.ALLOWED_MODELS
    prompts = [
        'Please take over the role of a Data Scientist to evaluate the given question. With the given question "Will Apple release iPhone 17 by March 2025?" and the `yes` option represented by `Yes` and the `no` option represented by `No`, what are the respective probabilities of `p_yes` and `p_no` occurring?'
    ]
    tool_module = prediction_request_rag_cohere


class TestPredictionReasoning(BaseToolTest):
    """Test Prediction Reasoning."""

    tools = prediction_request_reasoning.ALLOWED_TOOLS
    models = prediction_request_reasoning.ALLOWED_MODELS
    prompts = [
        'Please take over the role of a Data Scientist to evaluate the given question. With the given question "Will Apple release iPhone 17 by March 2025?" and the `yes` option represented by `Yes` and the `no` option represented by `No`, what are the respective probabilities of `p_yes` and `p_no` occurring?'
    ]
    tool_module = prediction_request_reasoning


class TestPredictionCOT(BaseToolTest):
    """Test Prediction COT."""

    tools = prediction_url_cot.ALLOWED_TOOLS
    models = prediction_url_cot.ALLOWED_MODELS
    prompts = [
        'Please take over the role of a Data Scientist to evaluate the given question. With the given question "Will Apple release iPhone 17 by March 2025?" and the `yes` option represented by `Yes` and the `no` option represented by `No`, what are the respective probabilities of `p_yes` and `p_no` occurring?'
    ]
    tool_module = prediction_url_cot


class TestOmenTransactionBuilder(BaseToolTest):
    """Test Prediction COT."""

    tools = omen_buy_sell.ALLOWED_TOOLS
    models = omen_buy_sell.ALLOWED_MODELS
    market_id = (
        "0x7323440218011988f0e431e19298d1921e41197f"  # to be resolved in 8 years
    )
    prompts = [
        f"The sender 0x669F3CD2015eB9298b3feA01FCBb034068FE2D3f wants to buy 0 yes Tokens from market {market_id}."
    ]
    tool_module = omen_buy_sell

    def _validate_response(self, response: Any) -> None:
        super()._validate_response(response)
        expected_num_tx_params = 2
        assert len(response[2].keys()) == expected_num_tx_params

<<<<<<< HEAD
test_query = """
{
  transfers {
    aggregates {
      keys
      sum {
        value
      }
    }
  }
}
"""

class TestGraphResponseAnalyser():
    """Check successful query output analysis"""
    
    tool_callable: str = "run"
    tool_module = graphql_response_analyser

    def test_run(self) -> None:
        """Test run method."""
        kwargs = dict(
            tool = "openai-gpt-3.5-turbo",
            request="When was the first transfer?",
            query = test_query,
            endpoint="https://api.subquery.network/sq/subquery/cusdnew__c3Vic",
            description="This project manages and indexes data pertaining to cUSD (CELO USD) ERC-20 token transfers and approvals recorded within a dedicated smart contract. The stored data includes information on approvals granted and transfers executed. These entities provide insights into the authorization and movement of USDT tokens within the CELO ecosystem, facilitating analysis and monitoring of token transactions.",
            api_keys={"openai": OPENAI_SECRET_KEY}
        )
        func = getattr(self.tool_module, self.tool_callable)
        response = func(**kwargs)
        assert "analysis_result" in response[0]
=======
class TestDALLEGeneration(BaseToolTest):
    """Test DALL-E Generation."""

    tools = dalle_request.ALLOWED_TOOLS
    models = dalle_request.ALLOWED_MODELS
    prompts = [
        "Generate an image of a futuristic cityscape."
    ]
    tool_module = dalle_request
>>>>>>> 76e74e00
<|MERGE_RESOLUTION|>--- conflicted
+++ resolved
@@ -180,7 +180,16 @@
         expected_num_tx_params = 2
         assert len(response[2].keys()) == expected_num_tx_params
 
-<<<<<<< HEAD
+class TestDALLEGeneration(BaseToolTest):
+    """Test DALL-E Generation."""
+
+    tools = dalle_request.ALLOWED_TOOLS
+    models = dalle_request.ALLOWED_MODELS
+    prompts = [
+        "Generate an image of a futuristic cityscape."
+    ]
+    tool_module = dalle_request
+
 test_query = """
 {
   transfers {
@@ -212,15 +221,4 @@
         )
         func = getattr(self.tool_module, self.tool_callable)
         response = func(**kwargs)
-        assert "analysis_result" in response[0]
-=======
-class TestDALLEGeneration(BaseToolTest):
-    """Test DALL-E Generation."""
-
-    tools = dalle_request.ALLOWED_TOOLS
-    models = dalle_request.ALLOWED_MODELS
-    prompts = [
-        "Generate an image of a futuristic cityscape."
-    ]
-    tool_module = dalle_request
->>>>>>> 76e74e00
+        assert "analysis_result" in response[0]